import hashlib
import asyncio
import re
import shutil
import time
import os
import traceback
import sys
from datetime import datetime
import platform
<<<<<<< HEAD
=======
from collections import deque
>>>>>>> 30ad1a1a
from dataclasses import dataclass
from typing import Dict, Optional, Tuple, List
import threading
from queue import Queue, Empty

# First check if required packages are installed
try:
    import psutil
    from dotenv import load_dotenv
    import chromedriver_autoinstaller
    from telegram import Update
    from telegram.ext import (
        Application,
        CommandHandler,
        ContextTypes,
        ApplicationHandlerStop,
        MessageHandler,
        filters
    )
    from telegram.error import TelegramError, NetworkError
    from selenium import webdriver
    from selenium.webdriver.chrome.options import Options
    from selenium.webdriver.common.by import By
    from selenium.webdriver.support.ui import WebDriverWait
    from selenium.webdriver.support import expected_conditions as EC
    from selenium.common.exceptions import (
        StaleElementReferenceException,
        WebDriverException,
        TimeoutException,
        NoSuchElementException
    )
    from selenium.webdriver.chrome.service import Service
except ImportError as e:
    print(f"ERROR: Missing required package: {str(e)}")
    print("Please install required packages using:")
    print("pip install python-telegram-bot selenium python-dotenv psutil chromedriver-autoinstaller")
    if not os.getenv('IS_RENDER', 'false').lower() == 'true':
        input("Press Enter to exit...")
    sys.exit(1)

<<<<<<< HEAD
# DEFINE IS_RENDER FIRST
IS_RENDER = os.getenv('IS_RENDER', 'false').lower() == 'true'

print(f"🚀 Starting Zealy Bot - {'Render' if IS_RENDER else 'Local'} Mode")
print(f"📍 Working directory: {os.getcwd()}")
print(f"🐍 Python version: {sys.version}")

# Load environment variables
if not IS_RENDER:
    print("Loading .env file...")
    load_dotenv()

print("🔍 Loading environment variables...")

TELEGRAM_BOT_TOKEN = os.getenv('TELEGRAM_BOT_TOKEN')
CHAT_ID_STR = os.getenv('CHAT_ID')

print(f"✅ Environment Check:")
print(f"   IS_RENDER: {IS_RENDER}")
print(f"   BOT_TOKEN exists: {bool(TELEGRAM_BOT_TOKEN)}")
print(f"   CHAT_ID exists: {bool(CHAT_ID_STR)}")

if TELEGRAM_BOT_TOKEN:
    print(f"   Bot token length: {len(TELEGRAM_BOT_TOKEN)}")
    print(f"   Bot token preview: {TELEGRAM_BOT_TOKEN[:10]}...")

if CHAT_ID_STR:
    print(f"   Chat ID value: '{CHAT_ID_STR}'")
=======
# DEFINE IS_RENDER FIRST - before any other environment checks
IS_RENDER = os.getenv('IS_RENDER', 'false').lower() == 'true'

# Try to load .env file
print("Loading environment variables...")
load_dotenv()

# Check if env variables exist with detailed debugging
TELEGRAM_BOT_TOKEN = os.getenv('TELEGRAM_BOT_TOKEN')
CHAT_ID_STR = os.getenv('CHAT_ID')

print(f"🔍 Environment check:")
print(f"   IS_RENDER: {IS_RENDER}")
print(f"   TELEGRAM_BOT_TOKEN exists: {bool(TELEGRAM_BOT_TOKEN)}")
print(f"   CHAT_ID exists: {bool(CHAT_ID_STR)}")

if TELEGRAM_BOT_TOKEN:
    print(f"   Bot token length: {len(TELEGRAM_BOT_TOKEN)} chars")
    print(f"   Bot token starts with: {TELEGRAM_BOT_TOKEN[:10]}...")
else:
    print("   ❌ Bot token is None/empty")

if CHAT_ID_STR:
    print(f"   Chat ID value: {CHAT_ID_STR}")
else:
    print("   ❌ Chat ID is None/empty")

if not TELEGRAM_BOT_TOKEN:
    print("ERROR: TELEGRAM_BOT_TOKEN environment variable is missing!")
    if IS_RENDER:
        print("On Render, set environment variables in your service settings:")
        print("1. Go to your Render dashboard")
        print("2. Click on your service")
        print("3. Go to Environment tab")
        print("4. Add: TELEGRAM_BOT_TOKEN=your_bot_token")
        print("5. Add: CHAT_ID=your_chat_id")
        print("6. Add: IS_RENDER=true")
    else:
        print("Create a .env file in the same directory with:")
        print("TELEGRAM_BOT_TOKEN=your_telegram_bot_token")
        print("CHAT_ID=your_chat_id")
        input("Press Enter to exit...")
    sys.exit(1)
>>>>>>> 30ad1a1a

# Check for missing variables
missing_vars = []
if not TELEGRAM_BOT_TOKEN:
    missing_vars.append("TELEGRAM_BOT_TOKEN")
if not CHAT_ID_STR:
<<<<<<< HEAD
    missing_vars.append("CHAT_ID")

if missing_vars:
    print(f"\n❌ Missing environment variables: {', '.join(missing_vars)}")
    if IS_RENDER:
        print("\n🔧 Render Setup Instructions:")
        print("1. Go to your Render dashboard")
        print("2. Click on your service")
        print("3. Go to Environment tab")
        print("4. Add these variables:")
        for var in missing_vars:
            if var == "TELEGRAM_BOT_TOKEN":
                print(f"   {var} = your_bot_token_from_@BotFather")
            elif var == "CHAT_ID":
                print(f"   {var} = your_chat_id_number")
        print("5. Save and redeploy")
    else:
        print("\n🔧 Local Setup Instructions:")
        print("Create a .env file with:")
        for var in missing_vars:
            if var == "TELEGRAM_BOT_TOKEN":
                print(f"{var}=your_bot_token")
            elif var == "CHAT_ID":
                print(f"{var}=your_chat_id")
    
    print(f"\n💡 After adding variables, restart the bot")
    if not IS_RENDER:
=======
    print("ERROR: CHAT_ID environment variable is missing!")
    if IS_RENDER:
        print("On Render, set CHAT_ID in your service environment variables")
    else:
        print("Create a .env file in the same directory with:")
        print("CHAT_ID=your_chat_id (must be a number)")
>>>>>>> 30ad1a1a
        input("Press Enter to exit...")
    sys.exit(1)

# Parse CHAT_ID
try:
    CHAT_ID = int(CHAT_ID_STR)
<<<<<<< HEAD
    print(f"✅ Chat ID parsed: {CHAT_ID}")
except ValueError:
    print(f"❌ CHAT_ID must be a number, got: '{CHAT_ID_STR}'")
=======
    print(f"✅ Chat ID parsed successfully: {CHAT_ID}")
except ValueError:
    print(f"ERROR: CHAT_ID must be an integer, got: {CHAT_ID_STR}")
>>>>>>> 30ad1a1a
    if not IS_RENDER:
        input("Press Enter to exit...")
    sys.exit(1)

# Chrome setup
print("🔧 Setting up Chrome...")
try:
    if not IS_RENDER:
        chromedriver_autoinstaller.install()
        print("✅ ChromeDriver installed")
except Exception as e:
    print(f"⚠️ ChromeDriver auto-install warning: {e}")

<<<<<<< HEAD
# Configuration
CHECK_INTERVAL = 30
MAX_URLS = 10
ZEALY_CONTAINER_SELECTOR = "div.flex.flex-col.w-full.pt-100"
REQUEST_TIMEOUT = 15
MAX_RETRIES = 2
RETRY_DELAY_BASE = 3
FAILURE_THRESHOLD = 5

# Set Chrome paths
=======
# OPTIMIZED Configuration for 512MB RAM
CHECK_INTERVAL = 30  # Increased interval to reduce memory pressure
MAX_URLS = 10  # Reduced from 20 to limit operations
ZEALY_CONTAINER_SELECTOR = "div.flex.flex-col.w-full.pt-100"
REQUEST_TIMEOUT = 15  # Reduced timeout
MAX_CONCURRENT_CHECKS = 1  # CRITICAL: Only 1 concurrent check for 512MB RAM
DRIVER_POOL_SIZE = 1  # Only 1 driver in pool to save memory
MAX_RETRIES = 2  # Reduced retries
RETRY_DELAY_BASE = 3  # Longer delays between retries
FAILURE_THRESHOLD = 5  # Lower threshold for faster removal

# Set Chrome/ChromeDriver paths now that IS_RENDER is defined
>>>>>>> 30ad1a1a
if IS_RENDER:
    CHROME_PATH = '/usr/bin/chromium'
    CHROMEDRIVER_PATH = '/usr/bin/chromedriver'
elif platform.system() == "Windows":
<<<<<<< HEAD
    CHROME_PATH = r"C:\Program Files\Google\Chrome\Application\chrome.exe"
    CHROMEDRIVER_PATH = shutil.which('chromedriver') or r"C:\chromedriver\chromedriver.exe"
else:
    CHROME_PATH = '/usr/bin/google-chrome'
    CHROMEDRIVER_PATH = shutil.which('chromedriver') or '/usr/bin/chromedriver'
=======
    CHROME_PATH = os.getenv('CHROME_BIN', 
                          r"C:\Program Files\Google\Chrome\Application\chrome.exe")
    CHROMEDRIVER_PATH = os.getenv('CHROME_DRIVER', 
                                shutil.which('chromedriver') or r"C:\Program Files\chromedriver\chromedriver.exe")
else:
    CHROME_PATH = os.getenv('CHROME_BIN', '/usr/bin/chromium')
    CHROMEDRIVER_PATH = os.getenv('CHROME_DRIVER', '/usr/lib/chromium/chromedriver')
>>>>>>> 30ad1a1a

def kill_previous_instances():
    """Kill any previous bot instances"""
    current_pid = os.getpid()
    try:
        for proc in psutil.process_iter(['pid', 'name', 'cmdline']):
            try:
                if 'python' in proc.info['name'].lower():
                    cmdline = ' '.join(proc.info['cmdline'])
                    if 'zealy' in cmdline.lower() and proc.info['pid'] != current_pid:
                        print(f"🚨 Killing previous instance (PID: {proc.info['pid']})")
                        proc.kill()
            except (psutil.NoSuchProcess, psutil.AccessDenied, AttributeError):
                continue
    except Exception as e:
        print(f"Warning: Error checking previous instances: {e}")

def get_chrome_options():
    """Get optimized Chrome options"""
    options = Options()
    options.add_argument("--headless=new")
    options.add_argument("--no-sandbox")
    options.add_argument("--disable-dev-shm-usage")
    options.add_argument("--disable-gpu")
<<<<<<< HEAD
    options.add_argument("--window-size=1280,720")
    options.add_argument("--disable-extensions")
    options.add_argument("--disable-plugins")
    options.add_argument("--disable-images")
    options.add_argument("--user-agent=Mozilla/5.0 (Windows NT 10.0; Win64; x64) AppleWebKit/537.36 (KHTML, like Gecko) Chrome/120.0.0.0 Safari/537.36")
    
    # Memory optimizations
=======
    options.add_argument("--window-size=1280,720")  # Smaller window to save memory
    options.add_argument("--disable-features=VizDisplayCompositor")
    options.add_argument("--disable-blink-features=AutomationControlled")
    options.add_argument("--disable-extensions")
    options.add_argument("--disable-plugins")
    options.add_argument("--disable-images")
    # KEEP JAVASCRIPT ENABLED - Zealy needs it!
    options.add_argument("--user-agent=Mozilla/5.0 (Windows NT 10.0; Win64; x64) AppleWebKit/537.36 (KHTML, like Gecko) Chrome/120.0.0.0 Safari/537.36")
    
    # MODERATE MEMORY OPTIMIZATIONS (less aggressive to prevent crashes)
>>>>>>> 30ad1a1a
    options.add_argument("--memory-pressure-off")
    options.add_argument("--aggressive-cache-discard")
    options.add_argument("--disable-background-timer-throttling")
    options.add_argument("--disable-backgrounding-occluded-windows")
    options.add_argument("--disable-renderer-backgrounding")
    options.add_argument("--disable-background-networking")
<<<<<<< HEAD
    options.add_argument("--disable-software-rasterizer")
    options.add_argument("--disable-accelerated-2d-canvas")
    options.add_argument("--disable-default-apps")
    options.add_argument("--disable-sync")
    options.add_argument("--disable-translate")
    options.add_argument("--disable-logging")
    options.add_argument("--log-level=3")
    
=======
    options.add_argument("--disable-ipc-flooding-protection")
    
    # SAFER FEATURE DISABLING (avoid crash-prone flags)
    options.add_argument("--disable-software-rasterizer")
    options.add_argument("--disable-accelerated-2d-canvas")
    options.add_argument("--disable-accelerated-jpeg-decoding")
    options.add_argument("--disable-accelerated-mjpeg-decode")
    options.add_argument("--disable-accelerated-video-decode")
    
    # NETWORK AND UI OPTIMIZATIONS
    options.add_argument("--disable-default-apps")
    options.add_argument("--disable-sync")
    options.add_argument("--disable-translate")
    options.add_argument("--disable-features=TranslateUI")
    options.add_argument("--disable-features=MediaRouter")
    options.add_argument("--disable-logging")
    options.add_argument("--log-level=3")  # Only fatal errors
    
    # ENVIRONMENT-SPECIFIC OPTIMIZATIONS
>>>>>>> 30ad1a1a
    if IS_RENDER:
        # Render-specific settings (more conservative)
        options.add_argument("--disable-setuid-sandbox")
<<<<<<< HEAD
        options.add_argument("--single-process")
        options.add_argument("--no-zygote")
        options.add_argument("--no-first-run")
        options.add_argument("--disable-infobars")
        options.add_argument("--disable-dev-tools")
        options.add_argument("--max_old_space_size=256")
        options.add_argument("--js-flags=--max-old-space-size=256")
    else:
        options.add_argument("--max_old_space_size=512")
        options.add_argument("--js-flags=--max-old-space-size=512")
    
    # Set Chrome binary path
    if os.path.exists(CHROME_PATH):
        options.binary_location = CHROME_PATH
    elif not IS_RENDER and platform.system() == "Windows":
        # Try common Windows Chrome paths
        possible_paths = [
            r"C:\Program Files\Google\Chrome\Application\chrome.exe",
            r"C:\Program Files (x86)\Google\Chrome\Application\chrome.exe"
        ]
        for path in possible_paths:
            if os.path.exists(path):
                options.binary_location = path
                break
    
    return options

@dataclass
class URLData:
    hash: str
    last_notified: float
    last_checked: float
    failures: int
    consecutive_successes: int
    last_error: Optional[str] = None
    check_count: int = 0
    avg_response_time: float = 0.0
    
    def update_response_time(self, response_time: float):
        """Update average response time"""
        if self.avg_response_time == 0:
            self.avg_response_time = response_time
        else:
            self.avg_response_time = 0.7 * self.avg_response_time + 0.3 * response_time

# Global variables
monitored_urls: Dict[str, URLData] = {}
is_monitoring = False
notification_queue = Queue()

def create_driver():
    """Create a single Chrome driver instance"""
    try:
        options = get_chrome_options()
=======
        options.add_argument("--no-first-run")
        options.add_argument("--disable-infobars")
        options.add_argument("--single-process")  # Only use single-process on Render
        options.add_argument("--no-zygote")
        options.add_argument("--disable-dev-tools")
        # More conservative memory limits for Render
        options.add_argument("--max_old_space_size=256")  # Increased from 128
        options.add_argument("--js-flags=--max-old-space-size=256")
    else:
        # Local development - even more conservative
        options.add_argument("--max_old_space_size=512")  # Higher for local
        options.add_argument("--js-flags=--max-old-space-size=512")
        # Don't use single-process locally as it can cause crashes
    
    print(f"🕵️ Using Chrome binary path: {CHROME_PATH}")
    print(f"🕵️ Using Chromedriver path: {CHROMEDRIVER_PATH}")
    
    if IS_RENDER:
        print(f"💾 Render optimizations: Single process, 256MB heap limit")
    else:
        print(f"💾 Local optimizations: Multi-process, 512MB heap limit")
    
    if not IS_RENDER:
        if not os.path.exists(CHROME_PATH):
            print(f"⚠️ WARNING: Chrome not found at expected path: {CHROME_PATH}")
            if platform.system() == "Windows":
                possible_paths = [
                    r"C:\Program Files\Google\Chrome\Application\chrome.exe",
                    r"C:\Program Files (x86)\Google\Chrome\Application\chrome.exe"
                ]
                for path in possible_paths:
                    if os.path.exists(path):
                        print(f"✅ Found Chrome at: {path}")
                        options.binary_location = path
                        break
        else:
            options.binary_location = CHROME_PATH
    else:
        options.binary_location = CHROME_PATH
>>>>>>> 30ad1a1a
        
        if IS_RENDER or not os.path.exists(CHROMEDRIVER_PATH):
            driver = webdriver.Chrome(options=options)
        else:
            service = Service(executable_path=CHROMEDRIVER_PATH)
            driver = webdriver.Chrome(service=service, options=options)
        
        driver.set_page_load_timeout(REQUEST_TIMEOUT)
        driver.implicitly_wait(5)
        print("✅ Driver created successfully")
        return driver
        
    except Exception as e:
        print(f"❌ Failed to create driver: {e}")
        return None

<<<<<<< HEAD
def get_content_hash_fast(url: str, debug_mode: bool = False) -> Tuple[Optional[str], float, Optional[str], Optional[str]]:
    """Get content hash for URL with cleaning"""
    driver = None
    start_time = time.time()
    
    try:
        print(f"🌐 Loading URL: {url}")
        driver = create_driver()
        
        if not driver:
            return None, time.time() - start_time, "Failed to create driver", None
        
        driver.get(url)
        print("⏳ Waiting for React to render...")
        time.sleep(3)  # Wait for React to load
        
        print("⏳ Waiting for page elements...")
        # Try different selectors
        selectors = [
            ZEALY_CONTAINER_SELECTOR,
            "div[class*='flex'][class*='flex-col']",
            "main",
            "body"
        ]
        
        container = None
        for selector in selectors:
            try:
                container = WebDriverWait(driver, 8).until(
                    EC.presence_of_element_located((By.CSS_SELECTOR, selector))
                )
                print(f"✅ Found element with selector: {selector}")
                break
            except TimeoutException:
                print(f"⚠️ Selector {selector} not found, trying next...")
                continue
        
        if not container:
            return None, time.time() - start_time, "No suitable container found", None
        
        time.sleep(1)  # Additional wait
        content = container.text
        
        if not content or len(content.strip()) < 10:
            return None, time.time() - start_time, f"Content too short: {len(content)} chars", None
        
        print(f"📄 Content retrieved, length: {len(content)} chars")
        
        # Enhanced content cleaning
        clean_content = content
        
        # Remove timestamps and dates
        clean_content = re.sub(r'\d{4}-\d{2}-\d{2}T\d{2}:\d{2}:\d{2}(?:\.\d{3})?Z?', '', clean_content)
        clean_content = re.sub(r'\d{1,2}:\d{2}(?::\d{2})?\s*(?:AM|PM)?', '', clean_content)
        clean_content = re.sub(r'(?:\d+\s*(?:seconds?|mins?|minutes?|hours?|days?|weeks?|months?|years?)\s*ago)', '', clean_content, flags=re.IGNORECASE)
        clean_content = re.sub(r'(?:just now|moments? ago|recently)', '', clean_content, flags=re.IGNORECASE)
        
        # Remove XP and point systems
        clean_content = re.sub(r'\d+\s*(?:XP|points?|pts)', '', clean_content, flags=re.IGNORECASE)
        clean_content = re.sub(r'(?:XP|points?|pts)\s*:\s*\d+', '', clean_content, flags=re.IGNORECASE)
        
        # Remove UUIDs and session identifiers
        clean_content = re.sub(r'\b[A-F0-9]{8}-(?:[A-F0-9]{4}-){3}[A-F0-9]{12}\b', '', clean_content, flags=re.IGNORECASE)
        clean_content = re.sub(r'\b[a-f0-9]{32}\b', '', clean_content, flags=re.IGNORECASE)
        clean_content = re.sub(r'\b[a-f0-9]{40}\b', '', clean_content, flags=re.IGNORECASE)
        
        # Remove view counts and engagement metrics
        clean_content = re.sub(r'\d+\s*(?:views?|likes?|shares?|comments?|replies?)', '', clean_content, flags=re.IGNORECASE)
        clean_content = re.sub(r'(?:views?|likes?|shares?|comments?|replies?)\s*:\s*\d+', '', clean_content, flags=re.IGNORECASE)
        
        # Remove online/active user counts
        clean_content = re.sub(r'\d+\s*(?:online|active|members?|users?)', '', clean_content, flags=re.IGNORECASE)
        clean_content = re.sub(r'(?:online|active|members?|users?)\s*:\s*\d+', '', clean_content, flags=re.IGNORECASE)
        
        # Remove progress indicators and percentages
        clean_content = re.sub(r'\d+%|\d+/\d+', '', clean_content)
        clean_content = re.sub(r'(?:progress|completed|remaining)\s*:\s*\d+', '', clean_content, flags=re.IGNORECASE)
        
        # Remove dynamic counters
        clean_content = re.sub(r'\d+\s*(?:total|count|number)', '', clean_content, flags=re.IGNORECASE)
        clean_content = re.sub(r'(?:total|count|number)\s*:\s*\d+', '', clean_content, flags=re.IGNORECASE)
        
        # Remove rank and position indicators
        clean_content = re.sub(r'(?:rank|position)\s*#?\d+', '', clean_content, flags=re.IGNORECASE)
        clean_content = re.sub(r'#\d+\s*(?:rank|position)', '', clean_content, flags=re.IGNORECASE)
        
        # Remove session-specific data
        clean_content = re.sub(r'session\s*[a-f0-9]+', '', clean_content, flags=re.IGNORECASE)
        clean_content = re.sub(r'token\s*[a-f0-9]+', '', clean_content, flags=re.IGNORECASE)
        
        # Remove loading states
        clean_content = re.sub(r'(?:loading|refreshing|updating)\.{0,3}', '', clean_content, flags=re.IGNORECASE)
        
        # Normalize whitespace
        clean_content = re.sub(r'\s+', ' ', clean_content)
        clean_content = clean_content.strip()
        
        # Additional Zealy-specific filtering
        clean_content = re.sub(r'(?:quest|task)\s+\d+\s*(?:of|/)\s*\d+', '', clean_content, flags=re.IGNORECASE)
        clean_content = re.sub(r'(?:day|week|month)\s+\d+', '', clean_content, flags=re.IGNORECASE)
        
        print(f"📄 Content cleaned, original: {len(content)} chars, cleaned: {len(clean_content)} chars")
        
        content_hash = hashlib.sha256(clean_content.encode()).hexdigest()
        response_time = time.time() - start_time
        
        # Return sample for debugging if requested
        content_sample = content[:500] if debug_mode else None
        
        print(f"🔢 Hash generated: {content_hash[:8]}... in {response_time:.2f}s")
        return content_hash, response_time, None, content_sample
        
    except Exception as e:
        error_msg = f"Error: {str(e)}"
        print(f"❌ {error_msg}")
        return None, time.time() - start_time, error_msg, None
        
    finally:
        if driver:
            try:
                driver.quit()
            except Exception as e:
                print(f"⚠️ Error closing driver: {e}")

async def check_single_url(url: str, url_data: URLData) -> Tuple[str, bool, Optional[str]]:
    """Check a single URL for changes"""
    retry_count = 0
    last_error = None
    
    while retry_count < MAX_RETRIES:
        try:
            loop = asyncio.get_event_loop()
            hash_result, response_time, error, content_sample = await loop.run_in_executor(
                None, get_content_hash_fast, url, False
            )
            
            if hash_result is None:
                retry_count += 1
                last_error = error or "Unknown error"
                
                if retry_count < MAX_RETRIES:
                    delay = RETRY_DELAY_BASE ** retry_count
                    print(f"⏳ Retrying {url} in {delay:.1f}s (attempt {retry_count + 1}/{MAX_RETRIES})")
                    await asyncio.sleep(delay)
                    continue
                else:
                    url_data.failures += 1
                    url_data.consecutive_successes = 0
                    url_data.last_error = last_error
                    print(f"❌ Max retries reached for {url}. Failure #{url_data.failures}")
                    return url, False, last_error
            
            # Success case
            url_data.failures = 0
            url_data.consecutive_successes += 1
            url_data.last_error = None
            url_data.check_count += 1
            url_data.update_response_time(response_time)
            url_data.last_checked = time.time()
            
            # Check for changes
            has_changes = url_data.hash != hash_result
            if has_changes:
                print(f"🔔 Change detected for {url}")
                url_data.hash = hash_result
                return url, True, None
            else:
                print(f"✓ No changes for {url} (avg: {url_data.avg_response_time:.2f}s)")
                return url, False, None
                
        except Exception as e:
            retry_count += 1
            last_error = f"Unexpected error: {str(e)}"
            print(f"⚠️ Error checking {url}: {last_error}")
            
            if retry_count < MAX_RETRIES:
                await asyncio.sleep(RETRY_DELAY_BASE ** retry_count)
            else:
                url_data.failures += 1
                url_data.consecutive_successes = 0
                url_data.last_error = last_error
                return url, False, last_error
    
    return url, False, last_error

async def send_notification(bot, message: str, priority: bool = False):
    """Send Telegram notification"""
=======
@dataclass
class URLData:
    hash: str
    last_notified: float
    last_checked: float
    failures: int
    consecutive_successes: int
    last_error: Optional[str] = None
    check_count: int = 0
    avg_response_time: float = 0.0
    
    def update_response_time(self, response_time: float):
        """Update average response time with exponential moving average"""
        if self.avg_response_time == 0:
            self.avg_response_time = response_time
        else:
            self.avg_response_time = 0.7 * self.avg_response_time + 0.3 * response_time

class DriverPool:
    """Adaptive driver management - switches between pooling and fresh drivers based on environment"""
    
    def __init__(self, pool_size: int = DRIVER_POOL_SIZE):
        self.pool_size = pool_size
        self.available_drivers = Queue()
        self.active_drivers = set()
        self.lock = threading.Lock()
        
        # Failure tracking for adaptive behavior
        self.session_failures_count = 0
        self.consecutive_failures = 0
        self.use_fresh_drivers = False  # Start with pooling
        self.last_failure_time = 0
        
        if not self.use_fresh_drivers:
            self._initialize_pool()
    
    def _initialize_pool(self):
        """Pre-initialize driver pool for faster access"""
        if self.use_fresh_drivers:
            print("🔧 Using fresh drivers mode - no pool initialization")
            return
            
        for _ in range(self.pool_size):
            try:
                driver = self._create_driver()
                if driver:
                    self.available_drivers.put(driver)
                    print(f"✅ Driver added to pool. Pool size: {self.available_drivers.qsize()}")
            except Exception as e:
                print(f"⚠️ Failed to initialize driver in pool: {e}")
                self._handle_session_failure()
    
    def _create_driver(self):
        """Create a new WebDriver instance"""
        try:
            options = get_chrome_options()
            if IS_RENDER or not os.path.exists(CHROMEDRIVER_PATH):
                driver = webdriver.Chrome(options=options)
            else:
                service = Service(executable_path=CHROMEDRIVER_PATH)
                driver = webdriver.Chrome(service=service, options=options)
            
            # Pre-configure driver for better performance
            driver.set_page_load_timeout(REQUEST_TIMEOUT)
            driver.implicitly_wait(5)
            return driver
        except Exception as e:
            print(f"❌ Failed to create driver: {e}")
            return None
    
    def _handle_session_failure(self):
        """Track session failures and switch to fresh drivers if needed"""
        self.session_failures_count += 1
        self.consecutive_failures += 1
        self.last_failure_time = time.time()
        
        # Switch to fresh drivers if we have too many consecutive failures
        if self.consecutive_failures >= 3 and not self.use_fresh_drivers:
            print("🚨 TOO MANY SESSION FAILURES - SWITCHING TO FRESH DRIVERS MODE")
            self.use_fresh_drivers = True
            self.cleanup()  # Clear the pool
        elif self.session_failures_count >= 10:
            print("🚨 PERSISTENT SESSION ISSUES - ENFORCING FRESH DRIVERS MODE")
            self.use_fresh_drivers = True
            self.cleanup()

    def get_driver(self, timeout: int = 10):
        """Get a driver - adaptive between pooled and fresh"""
        
        # FRESH DRIVERS MODE - always create new
        if self.use_fresh_drivers:
            print("🆕 Creating fresh driver (pool disabled due to session failures)")
            driver = self._create_driver()
            if driver:
                with self.lock:
                    self.active_drivers.add(driver)
            return driver
        
        # POOLED MODE - try to reuse
        try:
            driver = self.available_drivers.get(timeout=timeout)
            
            # Check if driver is still functional before using
            if not self._is_driver_healthy(driver):
                print("🔄 Driver unhealthy, creating new one...")
                self._close_driver(driver)
                self._handle_session_failure()
                
                # If we just switched to fresh mode, return fresh driver
                if self.use_fresh_drivers:
                    return self.get_driver(timeout)
                    
                driver = self._create_driver()
            else:
                # Driver is healthy, reset consecutive failures
                self.consecutive_failures = 0
            
            if driver:
                with self.lock:
                    self.active_drivers.add(driver)
            return driver
            
        except Empty:
            # If no drivers available, create a new one
            print("⚠️ No drivers available, creating new one...")
            driver = self._create_driver()
            if driver:
                with self.lock:
                    self.active_drivers.add(driver)
            return driver
    
    def return_driver(self, driver):
        """Return a driver - adaptive behavior"""
        if not driver:
            return
            
        try:
            with self.lock:
                self.active_drivers.discard(driver)
            
            # FRESH DRIVERS MODE - always close immediately
            if self.use_fresh_drivers:
                print("🗑️ Closing fresh driver (not returning to pool)")
                self._close_driver(driver)
                return
            
            # POOLED MODE - enhanced health check before returning to pool
            if self._is_driver_healthy(driver):
                # Additional check: try a simple operation
                try:
                    _ = driver.current_url
                    self.available_drivers.put(driver)
                    print("✅ Healthy driver returned to pool")
                    # Reset consecutive failures on successful return
                    self.consecutive_failures = 0
                except Exception as e:
                    print(f"🔄 Driver failed health check during return: {e}")
                    self._close_driver(driver)
                    self._handle_session_failure()
                    # Replace with new driver if still in pooled mode
                    if not self.use_fresh_drivers:
                        new_driver = self._create_driver()
                        if new_driver:
                            self.available_drivers.put(new_driver)
            else:
                print("🔄 Replacing unhealthy driver")
                self._close_driver(driver)
                self._handle_session_failure()
                # Replace with new driver if still in pooled mode
                if not self.use_fresh_drivers:
                    new_driver = self._create_driver()
                    if new_driver:
                        self.available_drivers.put(new_driver)
                        
        except Exception as e:
            print(f"⚠️ Error returning driver: {e}")
            self._close_driver(driver)
            self._handle_session_failure()
    
    def _is_driver_healthy(self, driver) -> bool:
        """Enhanced health check for driver"""
        try:
            # Multiple health checks
            _ = driver.current_url
            _ = driver.title
            _ = driver.window_handles
            return True
        except Exception as e:
            # Check if it's a session error
            if "invalid session id" in str(e) or "session deleted" in str(e):
                self._handle_session_failure()
            return False
    
    def _close_driver(self, driver):
        """Safely close a driver with enhanced error handling"""
        try:
            driver.quit()
        except Exception as e:
            print(f"⚠️ Error closing driver: {e}")
            # Force close if regular quit fails
            try:
                driver.service.process.terminate()
            except:
                pass
    
    def cleanup(self):
        """Clean up all drivers in the pool"""
        print("🧹 Cleaning up driver pool...")
        
        # Close available drivers
        while not self.available_drivers.empty():
            try:
                driver = self.available_drivers.get_nowait()
                self._close_driver(driver)
            except Empty:
                break
        
        # Close active drivers
        with self.lock:
            for driver in self.active_drivers.copy():
                self._close_driver(driver)
            self.active_drivers.clear()

# Global instances (will be initialized after function definitions)
monitored_urls: Dict[str, URLData] = {}
is_monitoring = False
driver_pool = None
notification_queue = Queue()
SECURITY_LOG = "activity.log"

def get_content_hash_fast(url: str, debug_mode: bool = False) -> Tuple[Optional[str], float, Optional[str], Optional[str]]:
    """
    Fast content hash extraction with session error recovery
    Returns: (hash, response_time, error_message, raw_content_sample)
    """
    driver = None
    start_time = time.time()
    max_attempts = 2  # Reduced attempts for memory conservation
    
    for attempt in range(max_attempts):
        try:
            print(f"🌐 Getting driver for URL: {url} (attempt {attempt + 1}/{max_attempts})")
            driver = driver_pool.get_driver(timeout=5)
            
            if not driver:
                if attempt < max_attempts - 1:
                    print(f"⏳ Failed to get driver, retrying in 2s...")
                    time.sleep(2)
                    continue
                return None, time.time() - start_time, "Failed to get driver from pool", None
            
            print(f"🌐 Loading URL: {url}")
            driver.get(url)
            
            # Give Zealy time to load but not too much (memory conscious)
            print("⏳ Waiting for React to render...")
            time.sleep(2)  # Reduced wait time to save memory
            
            print("⏳ Waiting for page elements...")
            # Keep the exact same selector logic as requested
            selectors_to_try = [
                ZEALY_CONTAINER_SELECTOR,
                "div[class*='flex'][class*='flex-col']",
                "main",
                "body"
            ]
            
            container = None
            for selector in selectors_to_try:
                try:
                    container = WebDriverWait(driver, 8).until(  # Reduced wait time
                        EC.presence_of_element_located((By.CSS_SELECTOR, selector))
                    )
                    print(f"✅ Found element with selector: {selector}")
                    break
                except TimeoutException:
                    print(f"⚠️ Selector {selector} not found, trying next...")
                    continue
            
            if not container:
                if attempt < max_attempts - 1:
                    print(f"⏳ No container found, retrying...")
                    driver_pool.return_driver(driver)
                    driver = None
                    time.sleep(2)
                    continue
                return None, time.time() - start_time, "No suitable container found", None
            
            # Reduced wait time for faster processing
            time.sleep(1)
            content = container.text
            
            if not content or len(content.strip()) < 10:
                if attempt < max_attempts - 1:
                    print(f"⏳ Content too short ({len(content)} chars), retrying...")
                    driver_pool.return_driver(driver)
                    driver = None
                    time.sleep(2)
                    continue
                return None, time.time() - start_time, f"Content too short: {len(content)} chars", None
            
            print(f"📄 Content retrieved, length: {len(content)} chars")
            
            # Enhanced content cleaning to remove dynamic elements
            clean_content = content
            
            # Remove timestamps (various formats)
            clean_content = re.sub(r'\d{4}-\d{2}-\d{2}T\d{2}:\d{2}:\d{2}(?:\.\d{3})?Z?', '', clean_content)
            clean_content = re.sub(r'\d{1,2}:\d{2}(?::\d{2})?\s*(?:AM|PM)?', '', clean_content)
            clean_content = re.sub(r'(?:\d+\s*(?:seconds?|mins?|minutes?|hours?|days?|weeks?|months?|years?)\s*ago)', '', clean_content, flags=re.IGNORECASE)
            clean_content = re.sub(r'(?:just now|moments? ago|recently)', '', clean_content, flags=re.IGNORECASE)
            
            # Remove XP and point systems
            clean_content = re.sub(r'\d+\s*(?:XP|points?|pts)', '', clean_content, flags=re.IGNORECASE)
            clean_content = re.sub(r'(?:XP|points?|pts)\s*:\s*\d+', '', clean_content, flags=re.IGNORECASE)
            
            # Remove UUIDs and session identifiers
            clean_content = re.sub(r'\b[A-F0-9]{8}-(?:[A-F0-9]{4}-){3}[A-F0-9]{12}\b', '', clean_content, flags=re.IGNORECASE)
            clean_content = re.sub(r'\b[a-f0-9]{32}\b', '', clean_content, flags=re.IGNORECASE)
            clean_content = re.sub(r'\b[a-f0-9]{40}\b', '', clean_content, flags=re.IGNORECASE)
            
            # Remove view counts and engagement metrics
            clean_content = re.sub(r'\d+\s*(?:views?|likes?|shares?|comments?|replies?)', '', clean_content, flags=re.IGNORECASE)
            clean_content = re.sub(r'(?:views?|likes?|shares?|comments?|replies?)\s*:\s*\d+', '', clean_content, flags=re.IGNORECASE)
            
            # Remove online/active user counts
            clean_content = re.sub(r'\d+\s*(?:online|active|members?|users?)', '', clean_content, flags=re.IGNORECASE)
            clean_content = re.sub(r'(?:online|active|members?|users?)\s*:\s*\d+', '', clean_content, flags=re.IGNORECASE)
            
            # Remove progress indicators and percentages
            clean_content = re.sub(r'\d+%|\d+/\d+', '', clean_content)
            clean_content = re.sub(r'(?:progress|completed|remaining)\s*:\s*\d+', '', clean_content, flags=re.IGNORECASE)
            
            # Remove dynamic counters and statistics
            clean_content = re.sub(r'\d+\s*(?:total|count|number)', '', clean_content, flags=re.IGNORECASE)
            clean_content = re.sub(r'(?:total|count|number)\s*:\s*\d+', '', clean_content, flags=re.IGNORECASE)
            
            # Remove rank and position indicators (but keep quest ranks)
            clean_content = re.sub(r'(?:rank|position)\s*#?\d+', '', clean_content, flags=re.IGNORECASE)
            clean_content = re.sub(r'#\d+\s*(?:rank|position)', '', clean_content, flags=re.IGNORECASE)
            
            # Remove session-specific data
            clean_content = re.sub(r'session\s*[a-f0-9]+', '', clean_content, flags=re.IGNORECASE)
            clean_content = re.sub(r'token\s*[a-f0-9]+', '', clean_content, flags=re.IGNORECASE)
            
            # Remove loading states and dynamic text
            clean_content = re.sub(r'(?:loading|refreshing|updating)\.{0,3}', '', clean_content, flags=re.IGNORECASE)
            
            # Remove whitespace variations and normalize
            clean_content = re.sub(r'\s+', ' ', clean_content)
            clean_content = clean_content.strip()
            
            # Additional filtering for Zealy-specific dynamic content
            clean_content = re.sub(r'(?:quest|task)\s+\d+\s*(?:of|/)\s*\d+', '', clean_content, flags=re.IGNORECASE)
            clean_content = re.sub(r'(?:day|week|month)\s+\d+', '', clean_content, flags=re.IGNORECASE)
            
            print(f"📄 Content cleaned, original: {len(content)} chars, cleaned: {len(clean_content)} chars")
            content_hash = hashlib.sha256(clean_content.encode()).hexdigest()
            response_time = time.time() - start_time
            
            # Return sample for debugging if requested
            content_sample = content[:500] if debug_mode else None
            
            print(f"🔢 Hash generated: {content_hash[:8]}... in {response_time:.2f}s")
            return content_hash, response_time, None, content_sample
            
        except (WebDriverException, Exception) as e:
            error_str = str(e)
            
            # Check for session-related errors
            if any(session_error in error_str for session_error in [
                "invalid session id", 
                "session deleted", 
                "browser has closed",
                "not connected to DevTools",
                "chrome not reachable"
            ]):
                print(f"🚨 Session error detected (attempt {attempt + 1}/{max_attempts}): {error_str[:100]}...")
                
                # Force driver pool to handle the session failure
                if driver_pool:
                    driver_pool._handle_session_failure()
                
                # Clean up the broken driver
                if driver:
                    try:
                        driver_pool._close_driver(driver)
                    except:
                        pass
                    driver = None
                
                # Retry if we have attempts left
                if attempt < max_attempts - 1:
                    retry_delay = 3  # Fixed delay for memory conservation
                    print(f"⏳ Retrying after session error in {retry_delay}s...")
                    time.sleep(retry_delay)
                    continue
                else:
                    return None, time.time() - start_time, f"Max retries exceeded due to session errors: {error_str}", None
            else:
                # Non-session error
                error_msg = f"WebDriver error: {error_str}"
                print(f"⚠️ {error_msg}")
                
                if attempt < max_attempts - 1:
                    print(f"⏳ Retrying after error in 2s...")
                    if driver:
                        driver_pool.return_driver(driver)
                        driver = None
                    time.sleep(2)
                    continue
                else:
                    return None, time.time() - start_time, error_msg, None
        finally:
            if driver:
                driver_pool.return_driver(driver)
    
    # If we get here, all attempts failed
    return None, time.time() - start_time, "All retry attempts failed", None

async def check_single_url(url: str, url_data: URLData) -> Tuple[str, bool, Optional[str]]:
    """
    Check a single URL with smart retry logic
    Returns: (url, has_changes, error_message)
    """
    retry_count = 0
    last_error = None
    
    while retry_count < MAX_RETRIES:
        try:
            # Use thread pool for CPU-bound hash operation
            loop = asyncio.get_event_loop()
            hash_result, response_time, error, content_sample = await loop.run_in_executor(
                None, get_content_hash_fast, url, False  # Debug mode off by default
            )
            
            if hash_result is None:
                retry_count += 1
                last_error = error or "Unknown error"
                
                if retry_count < MAX_RETRIES:
                    # Exponential backoff with jitter
                    delay = RETRY_DELAY_BASE ** retry_count + (retry_count * 0.5)
                    print(f"⏳ Retrying {url} in {delay:.1f}s (attempt {retry_count + 1}/{MAX_RETRIES})")
                    await asyncio.sleep(delay)
                    continue
                else:
                    # Max retries reached
                    url_data.failures += 1
                    url_data.consecutive_successes = 0
                    url_data.last_error = last_error
                    print(f"❌ Max retries reached for {url}. Failure #{url_data.failures}")
                    return url, False, last_error
            
            # Success case
            url_data.failures = 0
            url_data.consecutive_successes += 1
            url_data.last_error = None
            url_data.check_count += 1
            url_data.update_response_time(response_time)
            url_data.last_checked = time.time()
            
            # Check for changes
            has_changes = url_data.hash != hash_result
            if has_changes:
                print(f"🔔 Change detected for {url}")
                url_data.hash = hash_result
                return url, True, None
            else:
                print(f"✓ No changes for {url} (avg: {url_data.avg_response_time:.2f}s)")
                return url, False, None
                
        except Exception as e:
            retry_count += 1
            last_error = f"Unexpected error: {str(e)}"
            print(f"⚠️ Error checking {url}: {last_error}")
            
            if retry_count < MAX_RETRIES:
                await asyncio.sleep(RETRY_DELAY_BASE ** retry_count)
            else:
                url_data.failures += 1
                url_data.consecutive_successes = 0
                url_data.last_error = last_error
                return url, False, last_error
    
    return url, False, last_error

async def send_notification(bot, message: str, priority: bool = False):
    """Enhanced notification system with queue and priority"""
    if priority:
        # For urgent notifications, send immediately
        return await _send_telegram_message(bot, message)
    else:
        # Add to queue for batch processing
        notification_queue.put(message)
        return True

async def _send_telegram_message(bot, message: str) -> bool:
    """Send message with improved retry logic"""
>>>>>>> 30ad1a1a
    retries = 0
    backoff_delay = 1
    
    while retries < 3:
        try:
            await bot.send_message(chat_id=CHAT_ID, text=message)
            print(f"✅ Sent notification: {message[:50]}...")
            return True
        except (TelegramError, NetworkError) as e:
            print(f"📡 Network error: {str(e)} - Retry {retries+1}/3")
            retries += 1
            if retries < 3:
                await asyncio.sleep(backoff_delay)
                backoff_delay *= 2
    
    print(f"❌ Failed to send notification after 3 retries")
    return False

<<<<<<< HEAD
async def check_urls_sequential(bot):
    """Check URLs sequentially (one by one)"""
=======
async def process_notification_queue(bot):
    """Process queued notifications in batches"""
    while is_monitoring:
        try:
            messages = []
            start_time = time.time()
            
            # Collect messages for up to 2 seconds or until we have 5 messages
            while len(messages) < 5 and (time.time() - start_time) < 2:
                try:
                    message = notification_queue.get(timeout=0.5)
                    messages.append(message)
                except Empty:
                    break
            
            # Send batched messages
            if messages:
                batch_message = "\n".join(messages)
                await _send_telegram_message(bot, batch_message[:4000])
            
            await asyncio.sleep(1)
            
        except Exception as e:
            print(f"⚠️ Error in notification queue processor: {e}")
            await asyncio.sleep(5)

async def check_urls_parallel(bot):
    """Sequential URL checking for memory conservation (no parallel processing)"""
>>>>>>> 30ad1a1a
    global monitored_urls
    current_time = time.time()
    
    if not monitored_urls:
        print("⚠️ No URLs to check")
        return
    
    print(f"🔍 Checking {len(monitored_urls)} URLs sequentially...")
    
<<<<<<< HEAD
=======
    # Process URLs one by one to save memory (no concurrent processing)
>>>>>>> 30ad1a1a
    changes_detected = 0
    urls_to_remove = []
    
    for url, url_data in list(monitored_urls.items()):
        try:
            result = await check_single_url(url, url_data)
            
            if isinstance(result, Exception):
                print(f"⚠️ Task exception: {result}")
                continue
                
            url, has_changes, error = result
            
            if url not in monitored_urls:
                continue
                
            url_data = monitored_urls[url]
            
            if has_changes:
                changes_detected += 1
                # Check rate limiting for notifications
<<<<<<< HEAD
                if current_time - url_data.last_notified > 60:
=======
                if current_time - url_data.last_notified > 60:  # Reduced to 1 minute
>>>>>>> 30ad1a1a
                    await send_notification(
                        bot, 
                        f"🚨 CHANGE DETECTED!\n{url}\nAvg response: {url_data.avg_response_time:.2f}s\nCheck #{url_data.check_count}",
                        priority=True
                    )
                    url_data.last_notified = current_time
            
<<<<<<< HEAD
            # Handle failures
            if url_data.failures > FAILURE_THRESHOLD:
                urls_to_remove.append(url)
            elif url_data.failures > 2 and url_data.consecutive_successes == 0:
=======
            # Handle failures with smarter logic
            if url_data.failures > FAILURE_THRESHOLD:
                urls_to_remove.append(url)
            elif url_data.failures > 2 and url_data.consecutive_successes == 0:  # Reduced threshold
                # Temporary failure notification
>>>>>>> 30ad1a1a
                await send_notification(
                    bot,
                    f"⚠️ Monitoring issues for {url}\nFailures: {url_data.failures}/{FAILURE_THRESHOLD}\nLast error: {url_data.last_error or 'Unknown'}"
                )
<<<<<<< HEAD
                
=======
>>>>>>> 30ad1a1a
        except Exception as e:
            print(f"⚠️ Error processing URL {url}: {e}")
    
    # Remove problematic URLs
    for url in urls_to_remove:
        del monitored_urls[url]
        await send_notification(
            bot, 
            f"🔴 Removed from monitoring (too many failures): {url}",
            priority=True
        )
        print(f"🗑️ Removed {url} after {FAILURE_THRESHOLD} failures")
    
    print(f"✅ Sequential check complete: {changes_detected} changes, {len(urls_to_remove)} removed")
<<<<<<< HEAD

# AUTH MIDDLEWARE
async def auth_middleware(update: Update, context: ContextTypes.DEFAULT_TYPE):
    user_id = update.effective_chat.id
    print(f"📨 Message from chat ID: {user_id}")
    print(f"📨 Expected chat ID: {CHAT_ID}")
    print(f"📨 Match: {user_id == CHAT_ID}")
    
    if user_id != CHAT_ID:
        print(f"🚫 Unauthorized access from chat ID: {user_id}")
        await update.message.reply_text(f"🚫 Unauthorized access! Your chat ID: {user_id}")
        raise ApplicationHandlerStop
    else:
        print(f"✅ Authorized access from chat ID: {user_id}")

# COMMAND HANDLERS
async def start(update: Update, context: ContextTypes.DEFAULT_TYPE):
    print("📨 /start command received!")
=======

# Command handlers
async def auth_middleware(update: Update, context: ContextTypes.DEFAULT_TYPE):
    user_id = update.effective_chat.id
    print(f"🚨 EMERGENCY LOG: Message received from chat ID: {user_id}")
    print(f"🚨 EMERGENCY LOG: Message text: {update.message.text if update.message else 'No text'}")
    print(f"🚨 EMERGENCY LOG: Expected chat ID: {CHAT_ID}")
    print(f"🚨 EMERGENCY LOG: Match: {user_id == CHAT_ID}")
    
    if user_id != CHAT_ID:
        print(f"🚫 Unauthorized access from chat ID: {user_id}")
        await update.message.reply_text(f"🚫 Unauthorized access! Your chat ID: {user_id}")
        raise ApplicationHandlerStop
    else:
        print(f"✅ Authorized access from chat ID: {user_id}")

async def start(update: Update, context: ContextTypes.DEFAULT_TYPE):
    print("🚨 EMERGENCY LOG: /start command received!")
>>>>>>> 30ad1a1a
    await update.message.reply_text(
        "🚀 Memory-Optimized Zealy Monitoring Bot\n\n"
        "Commands:\n"
        "/add <url> - Add Zealy URL to monitor\n"
        "/remove <number> - Remove URL by number\n"
        "/list - Show monitored URLs\n"
        "/run - Start monitoring\n"
        "/stop - Stop monitoring\n"
        "/status - Show monitoring statistics\n"
        "/debug <number> - Debug URL content\n"
        "/purge - Remove all URLs\n"
<<<<<<< HEAD
        f"\nMax URLs: {MAX_URLS}\n"
        f"Check interval: {CHECK_INTERVAL}s\n"
        "Memory optimized for low-resource environments!"
    )

async def add_url(update: Update, context: ContextTypes.DEFAULT_TYPE):
    print("📨 /add command received!")
    
    if len(monitored_urls) >= MAX_URLS:
        await update.message.reply_text(f"❌ Maximum URLs limit ({MAX_URLS}) reached")
        return
    
    if not context.args or not context.args[0]:
        await update.message.reply_text("❌ Usage: /add <zealy-url>")
        return
    
    url = context.args[0].lower()
    print(f"📥 Attempting to add URL: {url}")
    
    if not re.match(r'^https://(www\.)?zealy\.io/cw/[\w/-]+', url):
        await update.message.reply_text("❌ Invalid Zealy URL format")
        return
    
    if url in monitored_urls:
        await update.message.reply_text("ℹ️ URL already monitored")
        return
    
    processing_msg = await update.message.reply_text("⏳ Verifying URL...")
    
    try:
        loop = asyncio.get_event_loop()
        print(f"🔄 Getting initial hash for {url}")
        initial_hash, response_time, error, content_sample = await loop.run_in_executor(
            None, get_content_hash_fast, url, False
        )
        
        if not initial_hash:
            await processing_msg.edit_text(f"❌ Failed to verify URL: {error}")
            return
        
        monitored_urls[url] = URLData(
            hash=initial_hash,
            last_notified=0,
            last_checked=time.time(),
            failures=0,
            consecutive_successes=1,
            check_count=1,
            avg_response_time=response_time
        )
        
        print(f"✅ URL added successfully: {url}")
        await processing_msg.edit_text(
            f"✅ Added: {url}\n"
            f"📊 Now monitoring: {len(monitored_urls)}/{MAX_URLS}\n"
            f"⚡ Initial response: {response_time:.2f}s"
        )
        
    except Exception as e:
        print(f"❌ Error while getting initial hash: {str(e)}")
        try:
            await processing_msg.edit_text(f"❌ Failed to add URL: {str(e)}")
        except:
            print(f"❌ Could not edit message: {str(e)}")
=======
        "/status - Show monitoring statistics\n"
        "/debug <number> - Debug URL content\n"
        "/sensitivity - View filter settings\n"
        f"Max URLs: {MAX_URLS} (optimized for 512MB RAM)\n"
        f"Check interval: {CHECK_INTERVAL}s\n"
        f"Concurrent checks: {MAX_CONCURRENT_CHECKS} (sequential for memory)\n\n"
        "💾 Optimized for low memory environments!"
    )

async def status(update: Update, context: ContextTypes.DEFAULT_TYPE):
    if not monitored_urls:
        await update.message.reply_text("📊 No URLs being monitored")
        return
    
    status_lines = ["📊 Memory-Optimized Monitoring Statistics:\n"]
    
    for url, data in monitored_urls.items():
        status_lines.append(
            f"🔗 {url[:50]}...\n"
            f"   ✅ Checks: {data.check_count} | Failures: {data.failures}\n"
            f"   ⚡ Avg time: {data.avg_response_time:.2f}s\n"
            f"   🕐 Last: {time.time() - data.last_checked:.0f}s ago"
        )
        
        if data.last_error:
            status_lines.append(f"   ❌ Error: {data.last_error[:30]}...")
        
        status_lines.append("")
    
    # Add adaptive driver status
    if driver_pool:
        if driver_pool.use_fresh_drivers:
            status_lines.append("🔧 Driver mode: FRESH (adaptive - session issues detected)")
            status_lines.append(f"⚠️ Session failures: {driver_pool.session_failures_count}")
        else:
            status_lines.append(f"🔧 Driver pool: {driver_pool.available_drivers.qsize()}/{driver_pool.pool_size} available")
            status_lines.append(f"📊 Session failures: {driver_pool.session_failures_count}")
            
    status_lines.append(f"💾 Memory limit: {256 if IS_RENDER else 512}MB heap")
    status_lines.append(f"🔄 Monitoring: {'✅ Active' if is_monitoring else '❌ Stopped'}")
    
    message = "\n".join(status_lines)[:4000]
    await update.message.reply_text(message)

async def debug_url(update: Update, context: ContextTypes.DEFAULT_TYPE):
    """Debug command to see what content is being monitored for a URL"""
    # Check if update and message exist
    if not update or not update.message:
        print("❌ Invalid update or missing message in debug_url")
        return
        
    if update.effective_chat.id != CHAT_ID:
        return
    
    if not context.args or not context.args[0]:
        await update.message.reply_text("❌ Usage: /debug <number>\nUse /list to see URL numbers")
        return
    
    try:
        url_index = int(context.args[0]) - 1
        url_list = list(monitored_urls.keys())
        
        if url_index < 0 or url_index >= len(url_list):
            await update.message.reply_text(f"❌ Invalid number. Use a number between 1 and {len(url_list)}")
            return
        
        url = url_list[url_index]
        processing_msg = await update.message.reply_text(f"🔍 Debugging content for: {url}")
        
        # Get content in debug mode
        loop = asyncio.get_event_loop()
        hash_result, response_time, error, content_sample = await loop.run_in_executor(
            None, get_content_hash_fast, url, True  # Debug mode ON
        )
        
        if hash_result:
            current_data = monitored_urls[url]
            debug_info = [
                f"🔍 Debug Info for URL #{url_index + 1}:",
                f"📄 Current hash: {current_data.hash[:12]}...",
                f"📄 New hash: {hash_result[:12]}...",
                f"🔄 Hashes match: {'✅ Yes' if current_data.hash == hash_result else '❌ No - CHANGE DETECTED!'}",
                f"⚡ Response time: {response_time:.2f}s",
                f"📊 Check count: {current_data.check_count}",
                f"❌ Failures: {current_data.failures}",
                f"💾 Memory mode: {'Fresh drivers' if driver_pool.use_fresh_drivers else 'Pooled drivers'}",
                "",
                "📝 Content sample (first 400 chars):",
                f"```{content_sample[:400] if content_sample else 'No sample available'}```"
            ]
            
            debug_message = "\n".join(debug_info)
            await processing_msg.edit_text(debug_message[:4000])
        else:
            await processing_msg.edit_text(f"❌ Failed to get content: {error}")
            
    except ValueError:
        await update.message.reply_text("❌ Please provide a valid number")
    except Exception as e:
        try:
            await update.message.reply_text(f"❌ Debug error: {str(e)}")
        except:
            print(f"❌ Could not send debug error message: {str(e)}")

async def sensitivity(update: Update, context: ContextTypes.DEFAULT_TYPE):
    """Adjust monitoring sensitivity"""
    if update.effective_chat.id != CHAT_ID:
        return
    
    help_text = [
        "🎛️ Memory-Optimized Sensitivity Settings:",
        "",
        "Current filters remove:",
        "✅ Timestamps and dates",
        "✅ XP and point counters", 
        "✅ View counts and engagement",
        "✅ Online user counts",
        "✅ Progress indicators",
        "✅ Rank positions",
        "✅ Session IDs and tokens",
        "✅ Loading states",
        "",
        "Memory optimizations:",
        f"💾 Max URLs: {MAX_URLS} (reduced for 512MB RAM)",
        f"💾 Sequential processing (no parallel checks)",
        f"💾 Heap limit: {256 if IS_RENDER else 512}MB",
        f"💾 Reduced timeouts and retries",
        "",
        "If you're still getting false positives:",
        "1. Use /debug <number> to see what content is changing",
        "2. Consider reducing monitored URLs further",
        "3. The bot auto-switches to fresh drivers when needed"
    ]
    
    await update.message.reply_text("\n".join(help_text))
>>>>>>> 30ad1a1a

async def list_urls(update: Update, context: ContextTypes.DEFAULT_TYPE):
    if not monitored_urls:
        await update.message.reply_text("📋 No URLs monitored")
        return
    
    message_lines = ["📋 Monitored URLs:\n"]
    for idx, (url, data) in enumerate(monitored_urls.items(), 1):
        status = "✅" if data.failures == 0 else f"⚠️({data.failures})"
        message_lines.append(f"{idx}. {status} {url}")
    
<<<<<<< HEAD
    message_lines.append(f"\n📊 Using {len(monitored_urls)}/{MAX_URLS} slots")
=======
    message_lines.append(f"\n💾 Using {len(monitored_urls)}/{MAX_URLS} slots (512MB optimized)")
>>>>>>> 30ad1a1a
    message = "\n".join(message_lines)[:4000]
    await update.message.reply_text(message)

async def remove_url(update: Update, context: ContextTypes.DEFAULT_TYPE):
<<<<<<< HEAD
=======
    # Check if update and message exist
    if not update or not update.message:
        print("❌ Invalid update or missing message in remove_url")
        return
        
    if update.effective_chat.id != CHAT_ID:
        return
    
>>>>>>> 30ad1a1a
    if not monitored_urls:
        await update.message.reply_text("❌ No URLs to remove")
        return
    
    if not context.args or not context.args[0]:
        await update.message.reply_text("❌ Usage: /remove <number>\nUse /list to see URL numbers")
        return
    
    try:
<<<<<<< HEAD
        url_index = int(context.args[0]) - 1
=======
        if not context.args or not context.args[0]:
            await update.message.reply_text("❌ Usage: /remove <number>\nUse /list to see URL numbers")
            return
            
        try:
            url_index = int(context.args[0]) - 1
        except ValueError:
            await update.message.reply_text("❌ Please provide a valid number")
            return
            
>>>>>>> 30ad1a1a
        url_list = list(monitored_urls.keys())
        
        if url_index < 0 or url_index >= len(url_list):
            await update.message.reply_text(f"❌ Invalid number. Use a number between 1 and {len(url_list)}")
            return
        
        url_to_remove = url_list[url_index]
        del monitored_urls[url_to_remove]
        
        await update.message.reply_text(
            f"✅ Removed: {url_to_remove}\n📊 Now monitoring: {len(monitored_urls)}/{MAX_URLS}\n💾 Memory freed!"
        )
        print(f"🗑️ Manually removed URL: {url_to_remove}")
        
    except ValueError:
        await update.message.reply_text("❌ Please provide a valid number")
    except Exception as e:
        print(f"⚠️ Error in remove_url: {str(e)}")
        try:
            await update.message.reply_text(f"❌ Error removing URL: {str(e)}")
        except:
            print(f"❌ Could not send error message: {str(e)}")

<<<<<<< HEAD
async def status(update: Update, context: ContextTypes.DEFAULT_TYPE):
    if not monitored_urls:
        await update.message.reply_text("📊 No URLs being monitored")
        return
    
    status_lines = ["📊 Monitoring Statistics:\n"]
    
    for url, data in monitored_urls.items():
        status_lines.append(
            f"🔗 {url[:50]}...\n"
            f"   ✅ Checks: {data.check_count} | Failures: {data.failures}\n"
            f"   ⚡ Avg time: {data.avg_response_time:.2f}s\n"
            f"   🕐 Last: {time.time() - data.last_checked:.0f}s ago"
        )
        
        if data.last_error:
            status_lines.append(f"   ❌ Error: {data.last_error[:30]}...")
=======
async def add_url(update: Update, context: ContextTypes.DEFAULT_TYPE):
    print("🚨 EMERGENCY LOG: /add command received!")
    # Check if update and message exist
    if not update or not update.message:
        print("❌ Invalid update or missing message in add_url")
        return
    
    print(f"🔍 ADD_URL: Received request from chat ID: {update.effective_chat.id}")
    print(f"🔍 ADD_URL: Expected chat ID: {CHAT_ID}")
    print(f"🔍 ADD_URL: Auth check: {update.effective_chat.id == CHAT_ID}")
    print(f"🔍 ADD_URL: Context args: {context.args}")
    
    if update.effective_chat.id != CHAT_ID:
        print(f"🚫 ADD_URL: Unauthorized access from {update.effective_chat.id}")
        return
    
    if len(monitored_urls) >= MAX_URLS:
        await update.message.reply_text(f"❌ Maximum URLs limit ({MAX_URLS}) reached\n💾 This limit is optimized for 512MB RAM")
        return
>>>>>>> 30ad1a1a
        
        status_lines.append("")
    
    status_lines.append(f"🔄 Monitoring: {'✅ Active' if is_monitoring else '❌ Stopped'}")
    status_lines.append(f"💾 Memory optimized for low-resource environments")
    
    message = "\n".join(status_lines)[:4000]
    await update.message.reply_text(message)

async def debug_url(update: Update, context: ContextTypes.DEFAULT_TYPE):
    """Debug command to see what content is being monitored for a URL"""
    if not context.args or not context.args[0]:
        await update.message.reply_text("❌ Usage: /debug <number>\nUse /list to see URL numbers")
        return
    
    try:
<<<<<<< HEAD
        url_index = int(context.args[0]) - 1
        url_list = list(monitored_urls.keys())
        
        if url_index < 0 or url_index >= len(url_list):
            await update.message.reply_text(f"❌ Invalid number. Use a number between 1 and {len(url_list)}")
            return
        
        url = url_list[url_index]
        processing_msg = await update.message.reply_text(f"🔍 Debugging content for: {url}")
        
        # Get content in debug mode
        loop = asyncio.get_event_loop()
        hash_result, response_time, error, content_sample = await loop.run_in_executor(
            None, get_content_hash_fast, url, True  # Debug mode ON
        )
        
        if hash_result:
            current_data = monitored_urls[url]
            debug_info = [
                f"🔍 Debug Info for URL #{url_index + 1}:",
                f"📄 Current hash: {current_data.hash[:12]}...",
                f"📄 New hash: {hash_result[:12]}...",
                f"🔄 Hashes match: {'✅ Yes' if current_data.hash == hash_result else '❌ No - CHANGE DETECTED!'}",
                f"⚡ Response time: {response_time:.2f}s",
                f"📊 Check count: {current_data.check_count}",
                f"❌ Failures: {current_data.failures}",
                "",
                "📝 Content sample (first 400 chars):",
                f"```{content_sample[:400] if content_sample else 'No sample available'}```"
            ]
            
            debug_message = "\n".join(debug_info)
            await processing_msg.edit_text(debug_message[:4000])
        else:
            await processing_msg.edit_text(f"❌ Failed to get content: {error}")
            
    except ValueError:
        await update.message.reply_text("❌ Please provide a valid number")
    except Exception as e:
        await update.message.reply_text(f"❌ Debug error: {str(e)}")
=======
        if not context.args or not context.args[0]:
            await update.message.reply_text("❌ Usage: /add <zealy-url>")
            return
            
        url = context.args[0].lower()
        print(f"📥 Attempting to add URL: {url}")
        
        if not re.match(r'^https://(www\.)?zealy\.io/cw/[\w/-]+', url):
            await update.message.reply_text("❌ Invalid Zealy URL format")
            return
            
        if url in monitored_urls:
            await update.message.reply_text("ℹ️ URL already monitored")
            return
            
        processing_msg = await update.message.reply_text("⏳ Verifying URL (memory-optimized mode)...")
        
        try:
            # Use the fast hash function
            loop = asyncio.get_event_loop()
            print(f"🔄 Getting initial hash for {url}")
            initial_hash, response_time, error, content_sample = await loop.run_in_executor(
                None, get_content_hash_fast, url, False
            )
            
            if not initial_hash:
                await processing_msg.edit_text(f"❌ Failed to verify URL: {error}")
                return
                
            # Add to monitored URLs with enhanced data structure
            monitored_urls[url] = URLData(
                hash=initial_hash,
                last_notified=0,
                last_checked=time.time(),
                failures=0,
                consecutive_successes=1,
                check_count=1,
                avg_response_time=response_time
            )
            
            print(f"✅ URL added successfully: {url}")
            await processing_msg.edit_text(
                f"✅ Added: {url}\n"
                f"📊 Now monitoring: {len(monitored_urls)}/{MAX_URLS}\n"
                f"⚡ Initial response: {response_time:.2f}s\n"
                f"💾 Memory optimized for 512MB RAM"
            )
            
        except Exception as e:
            print(f"❌ Error while getting initial hash: {str(e)}")
            if processing_msg:
                try:
                    await processing_msg.edit_text(f"❌ Failed to add URL: {str(e)}")
                except:
                    print(f"❌ Could not edit message: {str(e)}")
            
    except IndexError:
        try:
            await update.message.reply_text("❌ Usage: /add <zealy-url>")
        except:
            print("❌ Could not send usage message")
    except Exception as e:
        print(f"⚠️ Error in add_url: {str(e)}")
        try:
            await update.message.reply_text(f"❌ Internal server error: {str(e)}")
        except:
            print(f"❌ Could not send error message: {str(e)}")
>>>>>>> 30ad1a1a

async def run_monitoring(update: Update, context: ContextTypes.DEFAULT_TYPE):
    global is_monitoring
    
    if is_monitoring:
        await update.message.reply_text("⚠️ Already monitoring")
        return
    
    if not monitored_urls:
        await update.message.reply_text("❌ No URLs to monitor")
        return
    
    try:
        is_monitoring = True
<<<<<<< HEAD
        monitor_task = asyncio.create_task(start_monitoring(context.application.bot))
        context.chat_data['monitor_task'] = monitor_task
        
        await update.message.reply_text(
            f"✅ Monitoring started!\n"
            f"🔍 Checking {len(monitored_urls)} URLs every {CHECK_INTERVAL}s\n"
            f"💾 Sequential processing (memory optimized)"
        )
        print("✅ Monitoring tasks created and started")
        
=======
        monitor_task = asyncio.create_task(start_monitoring(context.application))
        notification_task = asyncio.create_task(process_notification_queue(context.application.bot))
        
        context.chat_data['monitor_task'] = monitor_task
        context.chat_data['notification_task'] = notification_task
        
        await update.message.reply_text(
            f"✅ Memory-optimized monitoring started!\n"
            f"🔍 Checking {len(monitored_urls)} URLs every {CHECK_INTERVAL}s\n"
            f"💾 Sequential processing for 512MB RAM\n"
            f"⚡ Heap limit: {256 if IS_RENDER else 512}MB"
        )
        print("✅ Memory-optimized monitoring tasks created and started")
>>>>>>> 30ad1a1a
    except Exception as e:
        is_monitoring = False
        await update.message.reply_text(f"❌ Failed to start monitoring: {str(e)}")
        print(f"❌ Error starting monitoring: {str(e)}")

async def stop_monitoring(update: Update, context: ContextTypes.DEFAULT_TYPE):
    global is_monitoring
    is_monitoring = False
    
<<<<<<< HEAD
    # Cancel monitoring task
    if 'monitor_task' in context.chat_data:
        try:
            context.chat_data['monitor_task'].cancel()
            del context.chat_data['monitor_task']
            print("🛑 Monitor task cancelled")
        except Exception as e:
            print(f"⚠️ Error cancelling monitor task: {str(e)}")
=======
    # Cancel tasks
    for task_name in ['monitor_task', 'notification_task']:
        if task_name in context.chat_data:
            try:
                context.chat_data[task_name].cancel()
                del context.chat_data[task_name]
                print(f"🛑 {task_name} cancelled")
            except Exception as e:
                print(f"⚠️ Error cancelling {task_name}: {str(e)}")
>>>>>>> 30ad1a1a
    
    await update.message.reply_text("🛑 Memory-optimized monitoring stopped")

async def purge_urls(update: Update, context: ContextTypes.DEFAULT_TYPE):
    global monitored_urls
    count = len(monitored_urls)
    monitored_urls.clear()
<<<<<<< HEAD
    await update.message.reply_text(f"✅ All {count} URLs purged!")
=======
    await update.message.reply_text(f"✅ All {count} URLs purged!\n💾 Memory fully freed!")
>>>>>>> 30ad1a1a

async def start_monitoring(bot):
    """Main monitoring loop"""
    global is_monitoring
<<<<<<< HEAD
    await send_notification(bot, "🔔 Monitoring started!")
    print("🔍 Entering monitoring loop")
=======
    bot = application.bot
    await send_notification(bot, "🔔 Memory-optimized monitoring started! (512MB RAM)", priority=True)
    print("🔍 Entering memory-optimized monitoring loop")
>>>>>>> 30ad1a1a
    
    while is_monitoring:
        try:
            print(f"🔄 Running sequential URL check cycle - {len(monitored_urls)} URLs")
            start_time = time.time()
            
<<<<<<< HEAD
            await check_urls_sequential(bot)
=======
            await check_urls_parallel(bot)  # Sequential processing despite the name
>>>>>>> 30ad1a1a
            
            elapsed = time.time() - start_time
            wait_time = max(CHECK_INTERVAL - elapsed, 2)
            print(f"✓ Sequential check complete in {elapsed:.2f}s, waiting {wait_time:.2f}s")
            
            await asyncio.sleep(wait_time)
            
        except asyncio.CancelledError:
            print("🚫 Monitoring task was cancelled")
            break
        except Exception as e:
            print(f"🚨 Monitoring error: {str(e)}")
            print(traceback.format_exc())
<<<<<<< HEAD
            await asyncio.sleep(10)
=======
            await asyncio.sleep(10)  # Shorter error recovery time
>>>>>>> 30ad1a1a
    
    print("👋 Exiting memory-optimized monitoring loop")
    await send_notification(bot, "🔴 Memory-optimized monitoring stopped!", priority=True)

def main():
    """Main function"""
    try:
        global CHROME_PATH, CHROMEDRIVER_PATH, driver_pool
        
        print(f"🚀 Starting memory-optimized bot (512MB RAM) at {datetime.now()}")
        print(f"🚨 EMERGENCY CHECK: Script is running!")
        print(f"🚨 EMERGENCY CHECK: Current working directory: {os.getcwd()}")
        print(f"🚨 EMERGENCY CHECK: Python version: {sys.version}")
        
<<<<<<< HEAD
        print(f"🚀 Starting bot at {datetime.now()}")
=======
        kill_previous_instances()

>>>>>>> 30ad1a1a
        print(f"🌍 Operating System: {platform.system()}")
        print(f"🌍 Running on Render: {IS_RENDER}")
        print(f"💾 Chrome path: {CHROME_PATH}")
        print(f"💾 Chromedriver path: {CHROMEDRIVER_PATH}")
<<<<<<< HEAD
        print(f"💾 Memory optimization enabled")
        
        # Kill previous instances
        kill_previous_instances()
=======
        print(f"⚡ Max concurrent checks: {MAX_CONCURRENT_CHECKS} (sequential)")
        print(f"🔧 Driver pool size: {DRIVER_POOL_SIZE}")
        print(f"💾 Memory optimization: {256 if IS_RENDER else 512}MB heap limit")
        print("🔴 JavaScript: ENABLED (required for Zealy)")
>>>>>>> 30ad1a1a
        
        if not IS_RENDER:
            print(f"📂 Chrome exists: {os.path.exists(CHROME_PATH)}")
            print(f"📂 Chromedriver exists: {os.path.exists(CHROMEDRIVER_PATH)}")
            
<<<<<<< HEAD
            # Try to find Chrome if not at expected path
            if not os.path.exists(CHROME_PATH) and platform.system() == "Windows":
                chrome_possible_paths = [
                    r"C:\Program Files\Google\Chrome\Application\chrome.exe",
                    r"C:\Program Files (x86)\Google\Chrome\Application\chrome.exe"
                ]
                for path in chrome_possible_paths:
                    if os.path.exists(path):
                        print(f"✅ Found Chrome at: {path}")
                        CHROME_PATH = path
                        break
=======
            chrome_path_to_use = CHROME_PATH
            chromedriver_path_to_use = CHROMEDRIVER_PATH
            
            if not os.path.exists(chrome_path_to_use):
                if platform.system() == "Windows":
                    chrome_possible_paths = [
                        r"C:\Program Files\Google\Chrome\Application\chrome.exe",
                        r"C:\Program Files (x86)\Google\Chrome\Application\chrome.exe"
                    ]
                    for path in chrome_possible_paths:
                        if os.path.exists(path):
                            print(f"✅ Found Chrome at: {path}")
                            chrome_path_to_use = path
                            break
>>>>>>> 30ad1a1a
            
            # Try to find ChromeDriver if not at expected path
            if not os.path.exists(CHROMEDRIVER_PATH):
                chromedriver_in_path = shutil.which('chromedriver')
                if chromedriver_in_path:
                    print(f"✅ Found Chromedriver in PATH: {chromedriver_in_path}")
<<<<<<< HEAD
                    CHROMEDRIVER_PATH = chromedriver_in_path
        
        # Set event loop policy for Windows
        if sys.platform == "win32":
            asyncio.set_event_loop_policy(asyncio.WindowsSelectorEventLoopPolicy())

        print("🔧 Creating Telegram application...")
        print(f"🤖 Bot token (first 10 chars): {TELEGRAM_BOT_TOKEN[:10]}...")
        print(f"💬 Target chat ID: {CHAT_ID}")
        
        # Create Telegram application
        application = (
            Application.builder()
            .token(TELEGRAM_BOT_TOKEN)
            .concurrent_updates(True)
            .build()
        )
        
        print("✅ Telegram application created successfully")
        
        # Add auth middleware first
=======
                    chromedriver_path_to_use = chromedriver_in_path
                    
            if chrome_path_to_use != CHROME_PATH or chromedriver_path_to_use != CHROMEDRIVER_PATH:
                CHROME_PATH = chrome_path_to_use
                CHROMEDRIVER_PATH = chromedriver_path_to_use
                print(f"📌 Using Chrome at: {CHROME_PATH}")
                print(f"📌 Using Chromedriver at: {CHROMEDRIVER_PATH}")
        
        # Initialize driver pool after paths are set
        print("🔧 Initializing memory-optimized driver pool...")
        driver_pool = DriverPool()
        
        if sys.platform == "win32":
            asyncio.set_event_loop_policy(asyncio.WindowsSelectorEventLoopPolicy())

        print("Creating Telegram application...")
        print(f"🤖 Bot token (first 10 chars): {TELEGRAM_BOT_TOKEN[:10]}...")
        print(f"💬 Target chat ID: {CHAT_ID}")
        
        # Test if we can create the application
        try:
            application = (
                Application.builder()
                .token(TELEGRAM_BOT_TOKEN)
                .concurrent_updates(True)
                .post_init(lambda app: app.bot.delete_webhook(drop_pending_updates=True))
                .build()
            )
            print("✅ Telegram application created successfully")
        except Exception as e:
            print(f"❌ Failed to create Telegram application: {e}")
            raise

        print("Adding handlers...")
>>>>>>> 30ad1a1a
        application.add_handler(MessageHandler(filters.ALL, auth_middleware), group=-1)
        
        # Add command handlers
        handlers = [
            CommandHandler("start", start),
            CommandHandler("add", add_url),
            CommandHandler("remove", remove_url),
            CommandHandler("list", list_urls),
            CommandHandler("run", run_monitoring),
            CommandHandler("stop", stop_monitoring),
            CommandHandler("purge", purge_urls),
            CommandHandler("status", status),
<<<<<<< HEAD
            CommandHandler("debug", debug_url)
=======
            CommandHandler("debug", debug_url),
            CommandHandler("sensitivity", sensitivity)
>>>>>>> 30ad1a1a
        ]
        
        for handler in handlers:
            application.add_handler(handler)
        
        print("✅ All handlers added")

        print("🚀 Starting polling...")
        print(f"📡 Bot will respond to chat ID: {CHAT_ID}")
        print("✅ Bot is ready! Send /start to test.")
        
<<<<<<< HEAD
        # Start polling with proper cleanup
        application.run_polling(drop_pending_updates=True)
=======
        # Remove the async bot test that was breaking the code
        print("🧪 Bot connection will be tested when polling starts...")
        
        application.run_polling()
>>>>>>> 30ad1a1a
        
    except KeyboardInterrupt:
        print("\n🛑 Graceful shutdown requested")
    except Exception as e:
        print(f"❌ CRITICAL ERROR: {str(e)}")
        print(traceback.format_exc())
        if not IS_RENDER:
            input("Press Enter to exit...")
    finally:
<<<<<<< HEAD
        print("🧹 Cleanup complete")

if __name__ == "__main__":
    print("🚀 Starting Zealy monitoring bot...")
=======
        print("🧹 Cleaning up driver pool...")
        if driver_pool:
            driver_pool.cleanup()
        print("🧹 Cleanup complete")

if __name__ == "__main__":
    print("Memory-optimized script starting (512MB RAM)...")
>>>>>>> 30ad1a1a
    try:
        main()
    except Exception as e:
        print(f"❌ CRITICAL ERROR in __main__: {str(e)}")
        print(traceback.format_exc())
<<<<<<< HEAD
        if not IS_RENDER:
            input("Press Enter to exit...")
    finally:
        print("👋 Bot shutdown complete")
=======
        input("Press Enter to exit...")
    finally:
        # Final cleanup
        try:
            if 'driver_pool' in globals() and driver_pool:
                driver_pool.cleanup()
        except:
            pass
>>>>>>> 30ad1a1a
<|MERGE_RESOLUTION|>--- conflicted
+++ resolved
@@ -8,10 +8,11 @@
 import sys
 from datetime import datetime
 import platform
-<<<<<<< HEAD
-=======
+from dataclasses import dataclass
+from typing import Dict, Optional, Tuple, List
+import threading
+from queue import Queue, Empty
 from collections import deque
->>>>>>> 30ad1a1a
 from dataclasses import dataclass
 from typing import Dict, Optional, Tuple, List
 import threading
@@ -52,139 +53,35 @@
         input("Press Enter to exit...")
     sys.exit(1)
 
-<<<<<<< HEAD
-# DEFINE IS_RENDER FIRST
-IS_RENDER = os.getenv('IS_RENDER', 'false').lower() == 'true'
-
-print(f"🚀 Starting Zealy Bot - {'Render' if IS_RENDER else 'Local'} Mode")
-print(f"📍 Working directory: {os.getcwd()}")
-print(f"🐍 Python version: {sys.version}")
-
-# Load environment variables
-if not IS_RENDER:
-    print("Loading .env file...")
-    load_dotenv()
-
-print("🔍 Loading environment variables...")
-
-TELEGRAM_BOT_TOKEN = os.getenv('TELEGRAM_BOT_TOKEN')
-CHAT_ID_STR = os.getenv('CHAT_ID')
-
-print(f"✅ Environment Check:")
-print(f"   IS_RENDER: {IS_RENDER}")
-print(f"   BOT_TOKEN exists: {bool(TELEGRAM_BOT_TOKEN)}")
-print(f"   CHAT_ID exists: {bool(CHAT_ID_STR)}")
-
-if TELEGRAM_BOT_TOKEN:
-    print(f"   Bot token length: {len(TELEGRAM_BOT_TOKEN)}")
-    print(f"   Bot token preview: {TELEGRAM_BOT_TOKEN[:10]}...")
-
-if CHAT_ID_STR:
-    print(f"   Chat ID value: '{CHAT_ID_STR}'")
-=======
-# DEFINE IS_RENDER FIRST - before any other environment checks
-IS_RENDER = os.getenv('IS_RENDER', 'false').lower() == 'true'
-
 # Try to load .env file
 print("Loading environment variables...")
 load_dotenv()
 
-# Check if env variables exist with detailed debugging
+# Check if env variables exist
 TELEGRAM_BOT_TOKEN = os.getenv('TELEGRAM_BOT_TOKEN')
 CHAT_ID_STR = os.getenv('CHAT_ID')
 
-print(f"🔍 Environment check:")
-print(f"   IS_RENDER: {IS_RENDER}")
-print(f"   TELEGRAM_BOT_TOKEN exists: {bool(TELEGRAM_BOT_TOKEN)}")
-print(f"   CHAT_ID exists: {bool(CHAT_ID_STR)}")
-
-if TELEGRAM_BOT_TOKEN:
-    print(f"   Bot token length: {len(TELEGRAM_BOT_TOKEN)} chars")
-    print(f"   Bot token starts with: {TELEGRAM_BOT_TOKEN[:10]}...")
-else:
-    print("   ❌ Bot token is None/empty")
-
-if CHAT_ID_STR:
-    print(f"   Chat ID value: {CHAT_ID_STR}")
-else:
-    print("   ❌ Chat ID is None/empty")
-
 if not TELEGRAM_BOT_TOKEN:
     print("ERROR: TELEGRAM_BOT_TOKEN environment variable is missing!")
-    if IS_RENDER:
-        print("On Render, set environment variables in your service settings:")
-        print("1. Go to your Render dashboard")
-        print("2. Click on your service")
-        print("3. Go to Environment tab")
-        print("4. Add: TELEGRAM_BOT_TOKEN=your_bot_token")
-        print("5. Add: CHAT_ID=your_chat_id")
-        print("6. Add: IS_RENDER=true")
-    else:
-        print("Create a .env file in the same directory with:")
-        print("TELEGRAM_BOT_TOKEN=your_telegram_bot_token")
-        print("CHAT_ID=your_chat_id")
-        input("Press Enter to exit...")
+    print("Create a .env file in the same directory with:")
+    print("TELEGRAM_BOT_TOKEN=your_telegram_bot_token")
+    print("CHAT_ID=your_chat_id")
+    input("Press Enter to exit...")
     sys.exit(1)
->>>>>>> 30ad1a1a
-
-# Check for missing variables
-missing_vars = []
-if not TELEGRAM_BOT_TOKEN:
-    missing_vars.append("TELEGRAM_BOT_TOKEN")
+
 if not CHAT_ID_STR:
-<<<<<<< HEAD
-    missing_vars.append("CHAT_ID")
-
-if missing_vars:
-    print(f"\n❌ Missing environment variables: {', '.join(missing_vars)}")
-    if IS_RENDER:
-        print("\n🔧 Render Setup Instructions:")
-        print("1. Go to your Render dashboard")
-        print("2. Click on your service")
-        print("3. Go to Environment tab")
-        print("4. Add these variables:")
-        for var in missing_vars:
-            if var == "TELEGRAM_BOT_TOKEN":
-                print(f"   {var} = your_bot_token_from_@BotFather")
-            elif var == "CHAT_ID":
-                print(f"   {var} = your_chat_id_number")
-        print("5. Save and redeploy")
-    else:
-        print("\n🔧 Local Setup Instructions:")
-        print("Create a .env file with:")
-        for var in missing_vars:
-            if var == "TELEGRAM_BOT_TOKEN":
-                print(f"{var}=your_bot_token")
-            elif var == "CHAT_ID":
-                print(f"{var}=your_chat_id")
-    
-    print(f"\n💡 After adding variables, restart the bot")
-    if not IS_RENDER:
-=======
     print("ERROR: CHAT_ID environment variable is missing!")
-    if IS_RENDER:
-        print("On Render, set CHAT_ID in your service environment variables")
-    else:
-        print("Create a .env file in the same directory with:")
-        print("CHAT_ID=your_chat_id (must be a number)")
->>>>>>> 30ad1a1a
-        input("Press Enter to exit...")
+    print("Create a .env file in the same directory with:")
+    print("CHAT_ID=your_chat_id (must be a number)")
+    input("Press Enter to exit...")
     sys.exit(1)
 
 # Parse CHAT_ID
 try:
     CHAT_ID = int(CHAT_ID_STR)
-<<<<<<< HEAD
-    print(f"✅ Chat ID parsed: {CHAT_ID}")
-except ValueError:
-    print(f"❌ CHAT_ID must be a number, got: '{CHAT_ID_STR}'")
-=======
-    print(f"✅ Chat ID parsed successfully: {CHAT_ID}")
 except ValueError:
     print(f"ERROR: CHAT_ID must be an integer, got: {CHAT_ID_STR}")
->>>>>>> 30ad1a1a
-    if not IS_RENDER:
-        input("Press Enter to exit...")
+    input("Press Enter to exit...")
     sys.exit(1)
 
 # Chrome setup
@@ -196,50 +93,34 @@
 except Exception as e:
     print(f"⚠️ ChromeDriver auto-install warning: {e}")
 
-<<<<<<< HEAD
 # Configuration
-CHECK_INTERVAL = 30
-MAX_URLS = 10
+CHECK_INTERVAL = 25
+MAX_URLS = 20 
 ZEALY_CONTAINER_SELECTOR = "div.flex.flex-col.w-full.pt-100"
-REQUEST_TIMEOUT = 15
-MAX_RETRIES = 2
-RETRY_DELAY_BASE = 3
-FAILURE_THRESHOLD = 5
-
-# Set Chrome paths
-=======
-# OPTIMIZED Configuration for 512MB RAM
-CHECK_INTERVAL = 30  # Increased interval to reduce memory pressure
-MAX_URLS = 10  # Reduced from 20 to limit operations
-ZEALY_CONTAINER_SELECTOR = "div.flex.flex-col.w-full.pt-100"
-REQUEST_TIMEOUT = 15  # Reduced timeout
-MAX_CONCURRENT_CHECKS = 1  # CRITICAL: Only 1 concurrent check for 512MB RAM
-DRIVER_POOL_SIZE = 1  # Only 1 driver in pool to save memory
-MAX_RETRIES = 2  # Reduced retries
-RETRY_DELAY_BASE = 3  # Longer delays between retries
-FAILURE_THRESHOLD = 5  # Lower threshold for faster removal
-
-# Set Chrome/ChromeDriver paths now that IS_RENDER is defined
->>>>>>> 30ad1a1a
+REQUEST_TIMEOUT = 30
+
+# Set appropriate paths based on environment
+IS_RENDER = os.getenv('IS_RENDER', 'false').lower() == 'true'
+
 if IS_RENDER:
     CHROME_PATH = '/usr/bin/chromium'
     CHROMEDRIVER_PATH = '/usr/bin/chromedriver'
 elif platform.system() == "Windows":
-<<<<<<< HEAD
-    CHROME_PATH = r"C:\Program Files\Google\Chrome\Application\chrome.exe"
-    CHROMEDRIVER_PATH = shutil.which('chromedriver') or r"C:\chromedriver\chromedriver.exe"
-else:
-    CHROME_PATH = '/usr/bin/google-chrome'
-    CHROMEDRIVER_PATH = shutil.which('chromedriver') or '/usr/bin/chromedriver'
-=======
+    # Default Windows paths
     CHROME_PATH = os.getenv('CHROME_BIN', 
                           r"C:\Program Files\Google\Chrome\Application\chrome.exe")
+    
     CHROMEDRIVER_PATH = os.getenv('CHROME_DRIVER', 
                                 shutil.which('chromedriver') or r"C:\Program Files\chromedriver\chromedriver.exe")
 else:
+    # Linux/Docker paths
     CHROME_PATH = os.getenv('CHROME_BIN', '/usr/bin/chromium')
     CHROMEDRIVER_PATH = os.getenv('CHROME_DRIVER', '/usr/lib/chromium/chromedriver')
->>>>>>> 30ad1a1a
+
+# Global storage
+monitored_urls = {}
+is_monitoring = False
+SECURITY_LOG = "activity.log"
 
 def kill_previous_instances():
     """Kill any previous bot instances"""
@@ -264,146 +145,34 @@
     options.add_argument("--no-sandbox")
     options.add_argument("--disable-dev-shm-usage")
     options.add_argument("--disable-gpu")
-<<<<<<< HEAD
-    options.add_argument("--window-size=1280,720")
-    options.add_argument("--disable-extensions")
-    options.add_argument("--disable-plugins")
-    options.add_argument("--disable-images")
-    options.add_argument("--user-agent=Mozilla/5.0 (Windows NT 10.0; Win64; x64) AppleWebKit/537.36 (KHTML, like Gecko) Chrome/120.0.0.0 Safari/537.36")
-    
-    # Memory optimizations
-=======
-    options.add_argument("--window-size=1280,720")  # Smaller window to save memory
+    options.add_argument("--window-size=1920,1080")
     options.add_argument("--disable-features=VizDisplayCompositor")
     options.add_argument("--disable-blink-features=AutomationControlled")
     options.add_argument("--disable-extensions")
     options.add_argument("--disable-plugins")
     options.add_argument("--disable-images")
-    # KEEP JAVASCRIPT ENABLED - Zealy needs it!
+    options.add_argument("--disable-javascript")
     options.add_argument("--user-agent=Mozilla/5.0 (Windows NT 10.0; Win64; x64) AppleWebKit/537.36 (KHTML, like Gecko) Chrome/120.0.0.0 Safari/537.36")
     
-    # MODERATE MEMORY OPTIMIZATIONS (less aggressive to prevent crashes)
->>>>>>> 30ad1a1a
-    options.add_argument("--memory-pressure-off")
-    options.add_argument("--aggressive-cache-discard")
-    options.add_argument("--disable-background-timer-throttling")
-    options.add_argument("--disable-backgrounding-occluded-windows")
-    options.add_argument("--disable-renderer-backgrounding")
-    options.add_argument("--disable-background-networking")
-<<<<<<< HEAD
-    options.add_argument("--disable-software-rasterizer")
-    options.add_argument("--disable-accelerated-2d-canvas")
-    options.add_argument("--disable-default-apps")
-    options.add_argument("--disable-sync")
-    options.add_argument("--disable-translate")
-    options.add_argument("--disable-logging")
-    options.add_argument("--log-level=3")
-    
-=======
-    options.add_argument("--disable-ipc-flooding-protection")
-    
-    # SAFER FEATURE DISABLING (avoid crash-prone flags)
-    options.add_argument("--disable-software-rasterizer")
-    options.add_argument("--disable-accelerated-2d-canvas")
-    options.add_argument("--disable-accelerated-jpeg-decoding")
-    options.add_argument("--disable-accelerated-mjpeg-decode")
-    options.add_argument("--disable-accelerated-video-decode")
-    
-    # NETWORK AND UI OPTIMIZATIONS
-    options.add_argument("--disable-default-apps")
-    options.add_argument("--disable-sync")
-    options.add_argument("--disable-translate")
-    options.add_argument("--disable-features=TranslateUI")
-    options.add_argument("--disable-features=MediaRouter")
-    options.add_argument("--disable-logging")
-    options.add_argument("--log-level=3")  # Only fatal errors
-    
-    # ENVIRONMENT-SPECIFIC OPTIMIZATIONS
->>>>>>> 30ad1a1a
+    # Add special options for Render.com
     if IS_RENDER:
         # Render-specific settings (more conservative)
         options.add_argument("--disable-setuid-sandbox")
-<<<<<<< HEAD
+        options.add_argument("--disable-dev-tools")
+        options.add_argument("--no-zygote")
         options.add_argument("--single-process")
-        options.add_argument("--no-zygote")
-        options.add_argument("--no-first-run")
-        options.add_argument("--disable-infobars")
-        options.add_argument("--disable-dev-tools")
-        options.add_argument("--max_old_space_size=256")
-        options.add_argument("--js-flags=--max-old-space-size=256")
-    else:
-        options.add_argument("--max_old_space_size=512")
-        options.add_argument("--js-flags=--max-old-space-size=512")
-    
-    # Set Chrome binary path
-    if os.path.exists(CHROME_PATH):
-        options.binary_location = CHROME_PATH
-    elif not IS_RENDER and platform.system() == "Windows":
-        # Try common Windows Chrome paths
-        possible_paths = [
-            r"C:\Program Files\Google\Chrome\Application\chrome.exe",
-            r"C:\Program Files (x86)\Google\Chrome\Application\chrome.exe"
-        ]
-        for path in possible_paths:
-            if os.path.exists(path):
-                options.binary_location = path
-                break
-    
-    return options
-
-@dataclass
-class URLData:
-    hash: str
-    last_notified: float
-    last_checked: float
-    failures: int
-    consecutive_successes: int
-    last_error: Optional[str] = None
-    check_count: int = 0
-    avg_response_time: float = 0.0
-    
-    def update_response_time(self, response_time: float):
-        """Update average response time"""
-        if self.avg_response_time == 0:
-            self.avg_response_time = response_time
-        else:
-            self.avg_response_time = 0.7 * self.avg_response_time + 0.3 * response_time
-
-# Global variables
-monitored_urls: Dict[str, URLData] = {}
-is_monitoring = False
-notification_queue = Queue()
-
-def create_driver():
-    """Create a single Chrome driver instance"""
-    try:
-        options = get_chrome_options()
-=======
-        options.add_argument("--no-first-run")
-        options.add_argument("--disable-infobars")
-        options.add_argument("--single-process")  # Only use single-process on Render
-        options.add_argument("--no-zygote")
-        options.add_argument("--disable-dev-tools")
-        # More conservative memory limits for Render
-        options.add_argument("--max_old_space_size=256")  # Increased from 128
-        options.add_argument("--js-flags=--max-old-space-size=256")
-    else:
-        # Local development - even more conservative
-        options.add_argument("--max_old_space_size=512")  # Higher for local
-        options.add_argument("--js-flags=--max-old-space-size=512")
-        # Don't use single-process locally as it can cause crashes
-    
+        options.add_argument("--memory-pressure-off")
+        options.add_argument("--max_old_space_size=4096")
+    
+    # Use environment variables for paths
     print(f"🕵️ Using Chrome binary path: {CHROME_PATH}")
     print(f"🕵️ Using Chromedriver path: {CHROMEDRIVER_PATH}")
     
-    if IS_RENDER:
-        print(f"💾 Render optimizations: Single process, 256MB heap limit")
-    else:
-        print(f"💾 Local optimizations: Multi-process, 512MB heap limit")
-    
+    # Check if we're in local development and paths should exist
     if not IS_RENDER:
         if not os.path.exists(CHROME_PATH):
             print(f"⚠️ WARNING: Chrome not found at expected path: {CHROME_PATH}")
+            # Try to locate Chrome/Chromium
             if platform.system() == "Windows":
                 possible_paths = [
                     r"C:\Program Files\Google\Chrome\Application\chrome.exe",
@@ -417,713 +186,121 @@
         else:
             options.binary_location = CHROME_PATH
     else:
+        # On Render, we trust the paths exist
         options.binary_location = CHROME_PATH
->>>>>>> 30ad1a1a
-        
-        if IS_RENDER or not os.path.exists(CHROMEDRIVER_PATH):
-            driver = webdriver.Chrome(options=options)
-        else:
-            service = Service(executable_path=CHROMEDRIVER_PATH)
-            driver = webdriver.Chrome(service=service, options=options)
-        
-        driver.set_page_load_timeout(REQUEST_TIMEOUT)
-        driver.implicitly_wait(5)
-        print("✅ Driver created successfully")
-        return driver
-        
-    except Exception as e:
-        print(f"❌ Failed to create driver: {e}")
-        return None
-
-<<<<<<< HEAD
-def get_content_hash_fast(url: str, debug_mode: bool = False) -> Tuple[Optional[str], float, Optional[str], Optional[str]]:
-    """Get content hash for URL with cleaning"""
+        
+    return options
+
+def get_content_hash(url):
     driver = None
-    start_time = time.time()
-    
-    try:
-        print(f"🌐 Loading URL: {url}")
-        driver = create_driver()
-        
-        if not driver:
-            return None, time.time() - start_time, "Failed to create driver", None
-        
-        driver.get(url)
-        print("⏳ Waiting for React to render...")
-        time.sleep(3)  # Wait for React to load
-        
-        print("⏳ Waiting for page elements...")
-        # Try different selectors
-        selectors = [
-            ZEALY_CONTAINER_SELECTOR,
-            "div[class*='flex'][class*='flex-col']",
-            "main",
-            "body"
-        ]
-        
-        container = None
-        for selector in selectors:
+    max_retries = 3
+    retry_count = 0
+    
+    while retry_count < max_retries:
+        try:
+            print(f"🌐 Initializing driver for URL: {url} (Attempt {retry_count + 1}/{max_retries})")
+            options = get_chrome_options()
+            
             try:
-                container = WebDriverWait(driver, 8).until(
-                    EC.presence_of_element_located((By.CSS_SELECTOR, selector))
+                if IS_RENDER or not os.path.exists(CHROMEDRIVER_PATH):
+                    # On Render or if we can't find chromedriver, let Selenium find it automatically
+                    print("Using default ChromeDriver (auto-detection)")
+                    driver = webdriver.Chrome(options=options)
+                else:
+                    # Use specified path when available
+                    print(f"Using specified ChromeDriver path: {CHROMEDRIVER_PATH}")
+                    service = Service(executable_path=CHROMEDRIVER_PATH)
+                    driver = webdriver.Chrome(service=service, options=options)
+                    
+                print(f"🌐 Loading URL: {url}")
+                driver.set_page_load_timeout(REQUEST_TIMEOUT)
+                driver.get(url)
+                
+                print("⏳ Waiting for page elements...")
+                # Try multiple selectors in case the page structure changes
+                selectors_to_try = [
+                    ZEALY_CONTAINER_SELECTOR,
+                    "div[class*='flex'][class*='flex-col']",
+                    "main",
+                    "body"
+                ]
+                
+                container = None
+                for selector in selectors_to_try:
+                    try:
+                        container = WebDriverWait(driver, 15).until(
+                            EC.presence_of_element_located((By.CSS_SELECTOR, selector))
+                        )
+                        print(f"✅ Found element with selector: {selector}")
+                        break
+                    except TimeoutException:
+                        print(f"⚠️ Selector {selector} not found, trying next...")
+                        continue
+                
+                if not container:
+                    print("❌ No suitable container found")
+                    return None
+                
+                # Wait a bit more for content to load
+                time.sleep(2)
+                content = container.text
+                
+                if not content or len(content.strip()) < 10:
+                    print(f"⚠️ Content too short or empty: {len(content)} chars")
+                    if retry_count < max_retries - 1:
+                        retry_count += 1
+                        time.sleep(5)  # Wait before retry
+                        continue
+                    return None
+                
+                print(f"📄 Content retrieved, length: {len(content)} chars")
+                clean_content = re.sub(
+                    r'\d{4}-\d{2}-\d{2}T\d{2}:\d{2}:\d{2}Z|\d+ XP|\b[A-F0-9]{8}-(?:[A-F0-9]{4}-){3}[A-F0-9]{12}\b', 
+                    '', 
+                    content
                 )
-                print(f"✅ Found element with selector: {selector}")
-                break
+                content_hash = hashlib.sha256(clean_content.strip().encode()).hexdigest()
+                print(f"🔢 Hash generated: {content_hash[:8]}...")
+                return content_hash
+                
             except TimeoutException:
-                print(f"⚠️ Selector {selector} not found, trying next...")
+                print(f"⚠️ Timeout waiting for page elements on {url}")
+                if retry_count < max_retries - 1:
+                    retry_count += 1
+                    time.sleep(5)
+                    continue
+                return None
+            except WebDriverException as e:
+                print(f"⚠️ WebDriver error: {str(e)}")
+                if retry_count < max_retries - 1:
+                    retry_count += 1
+                    time.sleep(5)
+                    continue
+                return None
+        except Exception as e:
+            print(f"❌ Content check error: {str(e)}")
+            if retry_count < max_retries - 1:
+                retry_count += 1
+                time.sleep(5)
                 continue
-        
-        if not container:
-            return None, time.time() - start_time, "No suitable container found", None
-        
-        time.sleep(1)  # Additional wait
-        content = container.text
-        
-        if not content or len(content.strip()) < 10:
-            return None, time.time() - start_time, f"Content too short: {len(content)} chars", None
-        
-        print(f"📄 Content retrieved, length: {len(content)} chars")
-        
-        # Enhanced content cleaning
-        clean_content = content
-        
-        # Remove timestamps and dates
-        clean_content = re.sub(r'\d{4}-\d{2}-\d{2}T\d{2}:\d{2}:\d{2}(?:\.\d{3})?Z?', '', clean_content)
-        clean_content = re.sub(r'\d{1,2}:\d{2}(?::\d{2})?\s*(?:AM|PM)?', '', clean_content)
-        clean_content = re.sub(r'(?:\d+\s*(?:seconds?|mins?|minutes?|hours?|days?|weeks?|months?|years?)\s*ago)', '', clean_content, flags=re.IGNORECASE)
-        clean_content = re.sub(r'(?:just now|moments? ago|recently)', '', clean_content, flags=re.IGNORECASE)
-        
-        # Remove XP and point systems
-        clean_content = re.sub(r'\d+\s*(?:XP|points?|pts)', '', clean_content, flags=re.IGNORECASE)
-        clean_content = re.sub(r'(?:XP|points?|pts)\s*:\s*\d+', '', clean_content, flags=re.IGNORECASE)
-        
-        # Remove UUIDs and session identifiers
-        clean_content = re.sub(r'\b[A-F0-9]{8}-(?:[A-F0-9]{4}-){3}[A-F0-9]{12}\b', '', clean_content, flags=re.IGNORECASE)
-        clean_content = re.sub(r'\b[a-f0-9]{32}\b', '', clean_content, flags=re.IGNORECASE)
-        clean_content = re.sub(r'\b[a-f0-9]{40}\b', '', clean_content, flags=re.IGNORECASE)
-        
-        # Remove view counts and engagement metrics
-        clean_content = re.sub(r'\d+\s*(?:views?|likes?|shares?|comments?|replies?)', '', clean_content, flags=re.IGNORECASE)
-        clean_content = re.sub(r'(?:views?|likes?|shares?|comments?|replies?)\s*:\s*\d+', '', clean_content, flags=re.IGNORECASE)
-        
-        # Remove online/active user counts
-        clean_content = re.sub(r'\d+\s*(?:online|active|members?|users?)', '', clean_content, flags=re.IGNORECASE)
-        clean_content = re.sub(r'(?:online|active|members?|users?)\s*:\s*\d+', '', clean_content, flags=re.IGNORECASE)
-        
-        # Remove progress indicators and percentages
-        clean_content = re.sub(r'\d+%|\d+/\d+', '', clean_content)
-        clean_content = re.sub(r'(?:progress|completed|remaining)\s*:\s*\d+', '', clean_content, flags=re.IGNORECASE)
-        
-        # Remove dynamic counters
-        clean_content = re.sub(r'\d+\s*(?:total|count|number)', '', clean_content, flags=re.IGNORECASE)
-        clean_content = re.sub(r'(?:total|count|number)\s*:\s*\d+', '', clean_content, flags=re.IGNORECASE)
-        
-        # Remove rank and position indicators
-        clean_content = re.sub(r'(?:rank|position)\s*#?\d+', '', clean_content, flags=re.IGNORECASE)
-        clean_content = re.sub(r'#\d+\s*(?:rank|position)', '', clean_content, flags=re.IGNORECASE)
-        
-        # Remove session-specific data
-        clean_content = re.sub(r'session\s*[a-f0-9]+', '', clean_content, flags=re.IGNORECASE)
-        clean_content = re.sub(r'token\s*[a-f0-9]+', '', clean_content, flags=re.IGNORECASE)
-        
-        # Remove loading states
-        clean_content = re.sub(r'(?:loading|refreshing|updating)\.{0,3}', '', clean_content, flags=re.IGNORECASE)
-        
-        # Normalize whitespace
-        clean_content = re.sub(r'\s+', ' ', clean_content)
-        clean_content = clean_content.strip()
-        
-        # Additional Zealy-specific filtering
-        clean_content = re.sub(r'(?:quest|task)\s+\d+\s*(?:of|/)\s*\d+', '', clean_content, flags=re.IGNORECASE)
-        clean_content = re.sub(r'(?:day|week|month)\s+\d+', '', clean_content, flags=re.IGNORECASE)
-        
-        print(f"📄 Content cleaned, original: {len(content)} chars, cleaned: {len(clean_content)} chars")
-        
-        content_hash = hashlib.sha256(clean_content.encode()).hexdigest()
-        response_time = time.time() - start_time
-        
-        # Return sample for debugging if requested
-        content_sample = content[:500] if debug_mode else None
-        
-        print(f"🔢 Hash generated: {content_hash[:8]}... in {response_time:.2f}s")
-        return content_hash, response_time, None, content_sample
-        
-    except Exception as e:
-        error_msg = f"Error: {str(e)}"
-        print(f"❌ {error_msg}")
-        return None, time.time() - start_time, error_msg, None
-        
-    finally:
-        if driver:
+            return None
+        finally:
             try:
-                driver.quit()
+                if driver:
+                    print("🧹 Closing WebDriver")
+                    driver.quit()
+                    driver = None
             except Exception as e:
-                print(f"⚠️ Error closing driver: {e}")
-
-async def check_single_url(url: str, url_data: URLData) -> Tuple[str, bool, Optional[str]]:
-    """Check a single URL for changes"""
-    retry_count = 0
-    last_error = None
-    
-    while retry_count < MAX_RETRIES:
-        try:
-            loop = asyncio.get_event_loop()
-            hash_result, response_time, error, content_sample = await loop.run_in_executor(
-                None, get_content_hash_fast, url, False
-            )
-            
-            if hash_result is None:
-                retry_count += 1
-                last_error = error or "Unknown error"
-                
-                if retry_count < MAX_RETRIES:
-                    delay = RETRY_DELAY_BASE ** retry_count
-                    print(f"⏳ Retrying {url} in {delay:.1f}s (attempt {retry_count + 1}/{MAX_RETRIES})")
-                    await asyncio.sleep(delay)
-                    continue
-                else:
-                    url_data.failures += 1
-                    url_data.consecutive_successes = 0
-                    url_data.last_error = last_error
-                    print(f"❌ Max retries reached for {url}. Failure #{url_data.failures}")
-                    return url, False, last_error
-            
-            # Success case
-            url_data.failures = 0
-            url_data.consecutive_successes += 1
-            url_data.last_error = None
-            url_data.check_count += 1
-            url_data.update_response_time(response_time)
-            url_data.last_checked = time.time()
-            
-            # Check for changes
-            has_changes = url_data.hash != hash_result
-            if has_changes:
-                print(f"🔔 Change detected for {url}")
-                url_data.hash = hash_result
-                return url, True, None
-            else:
-                print(f"✓ No changes for {url} (avg: {url_data.avg_response_time:.2f}s)")
-                return url, False, None
-                
-        except Exception as e:
-            retry_count += 1
-            last_error = f"Unexpected error: {str(e)}"
-            print(f"⚠️ Error checking {url}: {last_error}")
-            
-            if retry_count < MAX_RETRIES:
-                await asyncio.sleep(RETRY_DELAY_BASE ** retry_count)
-            else:
-                url_data.failures += 1
-                url_data.consecutive_successes = 0
-                url_data.last_error = last_error
-                return url, False, last_error
-    
-    return url, False, last_error
-
-async def send_notification(bot, message: str, priority: bool = False):
-    """Send Telegram notification"""
-=======
-@dataclass
-class URLData:
-    hash: str
-    last_notified: float
-    last_checked: float
-    failures: int
-    consecutive_successes: int
-    last_error: Optional[str] = None
-    check_count: int = 0
-    avg_response_time: float = 0.0
-    
-    def update_response_time(self, response_time: float):
-        """Update average response time with exponential moving average"""
-        if self.avg_response_time == 0:
-            self.avg_response_time = response_time
-        else:
-            self.avg_response_time = 0.7 * self.avg_response_time + 0.3 * response_time
-
-class DriverPool:
-    """Adaptive driver management - switches between pooling and fresh drivers based on environment"""
-    
-    def __init__(self, pool_size: int = DRIVER_POOL_SIZE):
-        self.pool_size = pool_size
-        self.available_drivers = Queue()
-        self.active_drivers = set()
-        self.lock = threading.Lock()
-        
-        # Failure tracking for adaptive behavior
-        self.session_failures_count = 0
-        self.consecutive_failures = 0
-        self.use_fresh_drivers = False  # Start with pooling
-        self.last_failure_time = 0
-        
-        if not self.use_fresh_drivers:
-            self._initialize_pool()
-    
-    def _initialize_pool(self):
-        """Pre-initialize driver pool for faster access"""
-        if self.use_fresh_drivers:
-            print("🔧 Using fresh drivers mode - no pool initialization")
-            return
-            
-        for _ in range(self.pool_size):
-            try:
-                driver = self._create_driver()
-                if driver:
-                    self.available_drivers.put(driver)
-                    print(f"✅ Driver added to pool. Pool size: {self.available_drivers.qsize()}")
-            except Exception as e:
-                print(f"⚠️ Failed to initialize driver in pool: {e}")
-                self._handle_session_failure()
-    
-    def _create_driver(self):
-        """Create a new WebDriver instance"""
-        try:
-            options = get_chrome_options()
-            if IS_RENDER or not os.path.exists(CHROMEDRIVER_PATH):
-                driver = webdriver.Chrome(options=options)
-            else:
-                service = Service(executable_path=CHROMEDRIVER_PATH)
-                driver = webdriver.Chrome(service=service, options=options)
-            
-            # Pre-configure driver for better performance
-            driver.set_page_load_timeout(REQUEST_TIMEOUT)
-            driver.implicitly_wait(5)
-            return driver
-        except Exception as e:
-            print(f"❌ Failed to create driver: {e}")
-            return None
-    
-    def _handle_session_failure(self):
-        """Track session failures and switch to fresh drivers if needed"""
-        self.session_failures_count += 1
-        self.consecutive_failures += 1
-        self.last_failure_time = time.time()
-        
-        # Switch to fresh drivers if we have too many consecutive failures
-        if self.consecutive_failures >= 3 and not self.use_fresh_drivers:
-            print("🚨 TOO MANY SESSION FAILURES - SWITCHING TO FRESH DRIVERS MODE")
-            self.use_fresh_drivers = True
-            self.cleanup()  # Clear the pool
-        elif self.session_failures_count >= 10:
-            print("🚨 PERSISTENT SESSION ISSUES - ENFORCING FRESH DRIVERS MODE")
-            self.use_fresh_drivers = True
-            self.cleanup()
-
-    def get_driver(self, timeout: int = 10):
-        """Get a driver - adaptive between pooled and fresh"""
-        
-        # FRESH DRIVERS MODE - always create new
-        if self.use_fresh_drivers:
-            print("🆕 Creating fresh driver (pool disabled due to session failures)")
-            driver = self._create_driver()
-            if driver:
-                with self.lock:
-                    self.active_drivers.add(driver)
-            return driver
-        
-        # POOLED MODE - try to reuse
-        try:
-            driver = self.available_drivers.get(timeout=timeout)
-            
-            # Check if driver is still functional before using
-            if not self._is_driver_healthy(driver):
-                print("🔄 Driver unhealthy, creating new one...")
-                self._close_driver(driver)
-                self._handle_session_failure()
-                
-                # If we just switched to fresh mode, return fresh driver
-                if self.use_fresh_drivers:
-                    return self.get_driver(timeout)
-                    
-                driver = self._create_driver()
-            else:
-                # Driver is healthy, reset consecutive failures
-                self.consecutive_failures = 0
-            
-            if driver:
-                with self.lock:
-                    self.active_drivers.add(driver)
-            return driver
-            
-        except Empty:
-            # If no drivers available, create a new one
-            print("⚠️ No drivers available, creating new one...")
-            driver = self._create_driver()
-            if driver:
-                with self.lock:
-                    self.active_drivers.add(driver)
-            return driver
-    
-    def return_driver(self, driver):
-        """Return a driver - adaptive behavior"""
-        if not driver:
-            return
-            
-        try:
-            with self.lock:
-                self.active_drivers.discard(driver)
-            
-            # FRESH DRIVERS MODE - always close immediately
-            if self.use_fresh_drivers:
-                print("🗑️ Closing fresh driver (not returning to pool)")
-                self._close_driver(driver)
-                return
-            
-            # POOLED MODE - enhanced health check before returning to pool
-            if self._is_driver_healthy(driver):
-                # Additional check: try a simple operation
-                try:
-                    _ = driver.current_url
-                    self.available_drivers.put(driver)
-                    print("✅ Healthy driver returned to pool")
-                    # Reset consecutive failures on successful return
-                    self.consecutive_failures = 0
-                except Exception as e:
-                    print(f"🔄 Driver failed health check during return: {e}")
-                    self._close_driver(driver)
-                    self._handle_session_failure()
-                    # Replace with new driver if still in pooled mode
-                    if not self.use_fresh_drivers:
-                        new_driver = self._create_driver()
-                        if new_driver:
-                            self.available_drivers.put(new_driver)
-            else:
-                print("🔄 Replacing unhealthy driver")
-                self._close_driver(driver)
-                self._handle_session_failure()
-                # Replace with new driver if still in pooled mode
-                if not self.use_fresh_drivers:
-                    new_driver = self._create_driver()
-                    if new_driver:
-                        self.available_drivers.put(new_driver)
-                        
-        except Exception as e:
-            print(f"⚠️ Error returning driver: {e}")
-            self._close_driver(driver)
-            self._handle_session_failure()
-    
-    def _is_driver_healthy(self, driver) -> bool:
-        """Enhanced health check for driver"""
-        try:
-            # Multiple health checks
-            _ = driver.current_url
-            _ = driver.title
-            _ = driver.window_handles
-            return True
-        except Exception as e:
-            # Check if it's a session error
-            if "invalid session id" in str(e) or "session deleted" in str(e):
-                self._handle_session_failure()
-            return False
-    
-    def _close_driver(self, driver):
-        """Safely close a driver with enhanced error handling"""
-        try:
-            driver.quit()
-        except Exception as e:
-            print(f"⚠️ Error closing driver: {e}")
-            # Force close if regular quit fails
-            try:
-                driver.service.process.terminate()
-            except:
-                pass
-    
-    def cleanup(self):
-        """Clean up all drivers in the pool"""
-        print("🧹 Cleaning up driver pool...")
-        
-        # Close available drivers
-        while not self.available_drivers.empty():
-            try:
-                driver = self.available_drivers.get_nowait()
-                self._close_driver(driver)
-            except Empty:
-                break
-        
-        # Close active drivers
-        with self.lock:
-            for driver in self.active_drivers.copy():
-                self._close_driver(driver)
-            self.active_drivers.clear()
-
-# Global instances (will be initialized after function definitions)
-monitored_urls: Dict[str, URLData] = {}
-is_monitoring = False
-driver_pool = None
-notification_queue = Queue()
-SECURITY_LOG = "activity.log"
-
-def get_content_hash_fast(url: str, debug_mode: bool = False) -> Tuple[Optional[str], float, Optional[str], Optional[str]]:
-    """
-    Fast content hash extraction with session error recovery
-    Returns: (hash, response_time, error_message, raw_content_sample)
-    """
-    driver = None
-    start_time = time.time()
-    max_attempts = 2  # Reduced attempts for memory conservation
-    
-    for attempt in range(max_attempts):
-        try:
-            print(f"🌐 Getting driver for URL: {url} (attempt {attempt + 1}/{max_attempts})")
-            driver = driver_pool.get_driver(timeout=5)
-            
-            if not driver:
-                if attempt < max_attempts - 1:
-                    print(f"⏳ Failed to get driver, retrying in 2s...")
-                    time.sleep(2)
-                    continue
-                return None, time.time() - start_time, "Failed to get driver from pool", None
-            
-            print(f"🌐 Loading URL: {url}")
-            driver.get(url)
-            
-            # Give Zealy time to load but not too much (memory conscious)
-            print("⏳ Waiting for React to render...")
-            time.sleep(2)  # Reduced wait time to save memory
-            
-            print("⏳ Waiting for page elements...")
-            # Keep the exact same selector logic as requested
-            selectors_to_try = [
-                ZEALY_CONTAINER_SELECTOR,
-                "div[class*='flex'][class*='flex-col']",
-                "main",
-                "body"
-            ]
-            
-            container = None
-            for selector in selectors_to_try:
-                try:
-                    container = WebDriverWait(driver, 8).until(  # Reduced wait time
-                        EC.presence_of_element_located((By.CSS_SELECTOR, selector))
-                    )
-                    print(f"✅ Found element with selector: {selector}")
-                    break
-                except TimeoutException:
-                    print(f"⚠️ Selector {selector} not found, trying next...")
-                    continue
-            
-            if not container:
-                if attempt < max_attempts - 1:
-                    print(f"⏳ No container found, retrying...")
-                    driver_pool.return_driver(driver)
-                    driver = None
-                    time.sleep(2)
-                    continue
-                return None, time.time() - start_time, "No suitable container found", None
-            
-            # Reduced wait time for faster processing
-            time.sleep(1)
-            content = container.text
-            
-            if not content or len(content.strip()) < 10:
-                if attempt < max_attempts - 1:
-                    print(f"⏳ Content too short ({len(content)} chars), retrying...")
-                    driver_pool.return_driver(driver)
-                    driver = None
-                    time.sleep(2)
-                    continue
-                return None, time.time() - start_time, f"Content too short: {len(content)} chars", None
-            
-            print(f"📄 Content retrieved, length: {len(content)} chars")
-            
-            # Enhanced content cleaning to remove dynamic elements
-            clean_content = content
-            
-            # Remove timestamps (various formats)
-            clean_content = re.sub(r'\d{4}-\d{2}-\d{2}T\d{2}:\d{2}:\d{2}(?:\.\d{3})?Z?', '', clean_content)
-            clean_content = re.sub(r'\d{1,2}:\d{2}(?::\d{2})?\s*(?:AM|PM)?', '', clean_content)
-            clean_content = re.sub(r'(?:\d+\s*(?:seconds?|mins?|minutes?|hours?|days?|weeks?|months?|years?)\s*ago)', '', clean_content, flags=re.IGNORECASE)
-            clean_content = re.sub(r'(?:just now|moments? ago|recently)', '', clean_content, flags=re.IGNORECASE)
-            
-            # Remove XP and point systems
-            clean_content = re.sub(r'\d+\s*(?:XP|points?|pts)', '', clean_content, flags=re.IGNORECASE)
-            clean_content = re.sub(r'(?:XP|points?|pts)\s*:\s*\d+', '', clean_content, flags=re.IGNORECASE)
-            
-            # Remove UUIDs and session identifiers
-            clean_content = re.sub(r'\b[A-F0-9]{8}-(?:[A-F0-9]{4}-){3}[A-F0-9]{12}\b', '', clean_content, flags=re.IGNORECASE)
-            clean_content = re.sub(r'\b[a-f0-9]{32}\b', '', clean_content, flags=re.IGNORECASE)
-            clean_content = re.sub(r'\b[a-f0-9]{40}\b', '', clean_content, flags=re.IGNORECASE)
-            
-            # Remove view counts and engagement metrics
-            clean_content = re.sub(r'\d+\s*(?:views?|likes?|shares?|comments?|replies?)', '', clean_content, flags=re.IGNORECASE)
-            clean_content = re.sub(r'(?:views?|likes?|shares?|comments?|replies?)\s*:\s*\d+', '', clean_content, flags=re.IGNORECASE)
-            
-            # Remove online/active user counts
-            clean_content = re.sub(r'\d+\s*(?:online|active|members?|users?)', '', clean_content, flags=re.IGNORECASE)
-            clean_content = re.sub(r'(?:online|active|members?|users?)\s*:\s*\d+', '', clean_content, flags=re.IGNORECASE)
-            
-            # Remove progress indicators and percentages
-            clean_content = re.sub(r'\d+%|\d+/\d+', '', clean_content)
-            clean_content = re.sub(r'(?:progress|completed|remaining)\s*:\s*\d+', '', clean_content, flags=re.IGNORECASE)
-            
-            # Remove dynamic counters and statistics
-            clean_content = re.sub(r'\d+\s*(?:total|count|number)', '', clean_content, flags=re.IGNORECASE)
-            clean_content = re.sub(r'(?:total|count|number)\s*:\s*\d+', '', clean_content, flags=re.IGNORECASE)
-            
-            # Remove rank and position indicators (but keep quest ranks)
-            clean_content = re.sub(r'(?:rank|position)\s*#?\d+', '', clean_content, flags=re.IGNORECASE)
-            clean_content = re.sub(r'#\d+\s*(?:rank|position)', '', clean_content, flags=re.IGNORECASE)
-            
-            # Remove session-specific data
-            clean_content = re.sub(r'session\s*[a-f0-9]+', '', clean_content, flags=re.IGNORECASE)
-            clean_content = re.sub(r'token\s*[a-f0-9]+', '', clean_content, flags=re.IGNORECASE)
-            
-            # Remove loading states and dynamic text
-            clean_content = re.sub(r'(?:loading|refreshing|updating)\.{0,3}', '', clean_content, flags=re.IGNORECASE)
-            
-            # Remove whitespace variations and normalize
-            clean_content = re.sub(r'\s+', ' ', clean_content)
-            clean_content = clean_content.strip()
-            
-            # Additional filtering for Zealy-specific dynamic content
-            clean_content = re.sub(r'(?:quest|task)\s+\d+\s*(?:of|/)\s*\d+', '', clean_content, flags=re.IGNORECASE)
-            clean_content = re.sub(r'(?:day|week|month)\s+\d+', '', clean_content, flags=re.IGNORECASE)
-            
-            print(f"📄 Content cleaned, original: {len(content)} chars, cleaned: {len(clean_content)} chars")
-            content_hash = hashlib.sha256(clean_content.encode()).hexdigest()
-            response_time = time.time() - start_time
-            
-            # Return sample for debugging if requested
-            content_sample = content[:500] if debug_mode else None
-            
-            print(f"🔢 Hash generated: {content_hash[:8]}... in {response_time:.2f}s")
-            return content_hash, response_time, None, content_sample
-            
-        except (WebDriverException, Exception) as e:
-            error_str = str(e)
-            
-            # Check for session-related errors
-            if any(session_error in error_str for session_error in [
-                "invalid session id", 
-                "session deleted", 
-                "browser has closed",
-                "not connected to DevTools",
-                "chrome not reachable"
-            ]):
-                print(f"🚨 Session error detected (attempt {attempt + 1}/{max_attempts}): {error_str[:100]}...")
-                
-                # Force driver pool to handle the session failure
-                if driver_pool:
-                    driver_pool._handle_session_failure()
-                
-                # Clean up the broken driver
-                if driver:
-                    try:
-                        driver_pool._close_driver(driver)
-                    except:
-                        pass
-                    driver = None
-                
-                # Retry if we have attempts left
-                if attempt < max_attempts - 1:
-                    retry_delay = 3  # Fixed delay for memory conservation
-                    print(f"⏳ Retrying after session error in {retry_delay}s...")
-                    time.sleep(retry_delay)
-                    continue
-                else:
-                    return None, time.time() - start_time, f"Max retries exceeded due to session errors: {error_str}", None
-            else:
-                # Non-session error
-                error_msg = f"WebDriver error: {error_str}"
-                print(f"⚠️ {error_msg}")
-                
-                if attempt < max_attempts - 1:
-                    print(f"⏳ Retrying after error in 2s...")
-                    if driver:
-                        driver_pool.return_driver(driver)
-                        driver = None
-                    time.sleep(2)
-                    continue
-                else:
-                    return None, time.time() - start_time, error_msg, None
-        finally:
-            if driver:
-                driver_pool.return_driver(driver)
-    
-    # If we get here, all attempts failed
-    return None, time.time() - start_time, "All retry attempts failed", None
-
-async def check_single_url(url: str, url_data: URLData) -> Tuple[str, bool, Optional[str]]:
-    """
-    Check a single URL with smart retry logic
-    Returns: (url, has_changes, error_message)
-    """
-    retry_count = 0
-    last_error = None
-    
-    while retry_count < MAX_RETRIES:
-        try:
-            # Use thread pool for CPU-bound hash operation
-            loop = asyncio.get_event_loop()
-            hash_result, response_time, error, content_sample = await loop.run_in_executor(
-                None, get_content_hash_fast, url, False  # Debug mode off by default
-            )
-            
-            if hash_result is None:
-                retry_count += 1
-                last_error = error or "Unknown error"
-                
-                if retry_count < MAX_RETRIES:
-                    # Exponential backoff with jitter
-                    delay = RETRY_DELAY_BASE ** retry_count + (retry_count * 0.5)
-                    print(f"⏳ Retrying {url} in {delay:.1f}s (attempt {retry_count + 1}/{MAX_RETRIES})")
-                    await asyncio.sleep(delay)
-                    continue
-                else:
-                    # Max retries reached
-                    url_data.failures += 1
-                    url_data.consecutive_successes = 0
-                    url_data.last_error = last_error
-                    print(f"❌ Max retries reached for {url}. Failure #{url_data.failures}")
-                    return url, False, last_error
-            
-            # Success case
-            url_data.failures = 0
-            url_data.consecutive_successes += 1
-            url_data.last_error = None
-            url_data.check_count += 1
-            url_data.update_response_time(response_time)
-            url_data.last_checked = time.time()
-            
-            # Check for changes
-            has_changes = url_data.hash != hash_result
-            if has_changes:
-                print(f"🔔 Change detected for {url}")
-                url_data.hash = hash_result
-                return url, True, None
-            else:
-                print(f"✓ No changes for {url} (avg: {url_data.avg_response_time:.2f}s)")
-                return url, False, None
-                
-        except Exception as e:
-            retry_count += 1
-            last_error = f"Unexpected error: {str(e)}"
-            print(f"⚠️ Error checking {url}: {last_error}")
-            
-            if retry_count < MAX_RETRIES:
-                await asyncio.sleep(RETRY_DELAY_BASE ** retry_count)
-            else:
-                url_data.failures += 1
-                url_data.consecutive_successes = 0
-                url_data.last_error = last_error
-                return url, False, last_error
-    
-    return url, False, last_error
-
-async def send_notification(bot, message: str, priority: bool = False):
-    """Enhanced notification system with queue and priority"""
-    if priority:
-        # For urgent notifications, send immediately
-        return await _send_telegram_message(bot, message)
-    else:
-        # Add to queue for batch processing
-        notification_queue.put(message)
-        return True
-
-async def _send_telegram_message(bot, message: str) -> bool:
-    """Send message with improved retry logic"""
->>>>>>> 30ad1a1a
+                print(f"⚠️ Error closing WebDriver: {str(e)}")
+    
+    return None
+
+async def auth_middleware(update: Update, context: ContextTypes.DEFAULT_TYPE):
+    if update.effective_chat.id != CHAT_ID:
+        await update.message.reply_text("🚫 Unauthorized access!")
+        raise ApplicationHandlerStop
+
+async def send_notification(bot, message):
     retries = 0
     backoff_delay = 1
     
@@ -1142,158 +319,56 @@
     print(f"❌ Failed to send notification after 3 retries")
     return False
 
-<<<<<<< HEAD
-async def check_urls_sequential(bot):
-    """Check URLs sequentially (one by one)"""
-=======
-async def process_notification_queue(bot):
-    """Process queued notifications in batches"""
-    while is_monitoring:
-        try:
-            messages = []
-            start_time = time.time()
-            
-            # Collect messages for up to 2 seconds or until we have 5 messages
-            while len(messages) < 5 and (time.time() - start_time) < 2:
-                try:
-                    message = notification_queue.get(timeout=0.5)
-                    messages.append(message)
-                except Empty:
-                    break
-            
-            # Send batched messages
-            if messages:
-                batch_message = "\n".join(messages)
-                await _send_telegram_message(bot, batch_message[:4000])
-            
-            await asyncio.sleep(1)
-            
-        except Exception as e:
-            print(f"⚠️ Error in notification queue processor: {e}")
-            await asyncio.sleep(5)
-
-async def check_urls_parallel(bot):
-    """Sequential URL checking for memory conservation (no parallel processing)"""
->>>>>>> 30ad1a1a
+async def check_urls(bot):
     global monitored_urls
     current_time = time.time()
     
     if not monitored_urls:
         print("⚠️ No URLs to check")
         return
-    
-    print(f"🔍 Checking {len(monitored_urls)} URLs sequentially...")
-    
-<<<<<<< HEAD
-=======
-    # Process URLs one by one to save memory (no concurrent processing)
->>>>>>> 30ad1a1a
-    changes_detected = 0
-    urls_to_remove = []
-    
-    for url, url_data in list(monitored_urls.items()):
-        try:
-            result = await check_single_url(url, url_data)
-            
-            if isinstance(result, Exception):
-                print(f"⚠️ Task exception: {result}")
+        
+    for url in list(monitored_urls.keys()):
+        print(f"🔍 Checking URL: {url}")
+        try:
+            start_time = time.time()
+            current_hash = get_content_hash(url)
+            
+            if not current_hash:
+                monitored_urls[url]['failures'] += 1
+                print(f"⚠️ Failed to get hash for {url} - Failure #{monitored_urls[url]['failures']}")
+                if monitored_urls[url]['failures'] > 5:  # Increased threshold
+                    del monitored_urls[url]
+                    await send_notification(bot, f"🔴 Removed from monitoring due to repeated failures: {url}")
+                    print(f"🗑️ Removed {url} after 5 failures")
                 continue
                 
-            url, has_changes, error = result
-            
-            if url not in monitored_urls:
-                continue
-                
-            url_data = monitored_urls[url]
-            
-            if has_changes:
-                changes_detected += 1
-                # Check rate limiting for notifications
-<<<<<<< HEAD
-                if current_time - url_data.last_notified > 60:
-=======
-                if current_time - url_data.last_notified > 60:  # Reduced to 1 minute
->>>>>>> 30ad1a1a
-                    await send_notification(
-                        bot, 
-                        f"🚨 CHANGE DETECTED!\n{url}\nAvg response: {url_data.avg_response_time:.2f}s\nCheck #{url_data.check_count}",
-                        priority=True
-                    )
-                    url_data.last_notified = current_time
-            
-<<<<<<< HEAD
-            # Handle failures
-            if url_data.failures > FAILURE_THRESHOLD:
-                urls_to_remove.append(url)
-            elif url_data.failures > 2 and url_data.consecutive_successes == 0:
-=======
-            # Handle failures with smarter logic
-            if url_data.failures > FAILURE_THRESHOLD:
-                urls_to_remove.append(url)
-            elif url_data.failures > 2 and url_data.consecutive_successes == 0:  # Reduced threshold
-                # Temporary failure notification
->>>>>>> 30ad1a1a
-                await send_notification(
-                    bot,
-                    f"⚠️ Monitoring issues for {url}\nFailures: {url_data.failures}/{FAILURE_THRESHOLD}\nLast error: {url_data.last_error or 'Unknown'}"
-                )
-<<<<<<< HEAD
-                
-=======
->>>>>>> 30ad1a1a
+            # Reset failure count on successful check
+            monitored_urls[url]['failures'] = 0
+            if monitored_urls[url]['hash'] != current_hash:
+                print(f"🔔 Change detected for {url}")
+                if current_time - monitored_urls[url].get('last_notified', 0) > 300:
+                    success = await send_notification(
+                        bot, f"🚨 CHANGE DETECTED!\n{url}\nResponse time: {time.time()-start_time:.2f}s")
+                    if success:
+                        monitored_urls[url].update({
+                            'last_notified': current_time,
+                            'hash': current_hash,
+                            'last_checked': current_time
+                        })
+                        print(f"✅ Notification sent for {url}")
+                    else:
+                        print(f"❌ Failed to send notification for {url}")
+            else:
+                print(f"✓ No changes for {url}")
+            
+            monitored_urls[url]['last_checked'] = current_time
         except Exception as e:
-            print(f"⚠️ Error processing URL {url}: {e}")
-    
-    # Remove problematic URLs
-    for url in urls_to_remove:
-        del monitored_urls[url]
-        await send_notification(
-            bot, 
-            f"🔴 Removed from monitoring (too many failures): {url}",
-            priority=True
-        )
-        print(f"🗑️ Removed {url} after {FAILURE_THRESHOLD} failures")
-    
-    print(f"✅ Sequential check complete: {changes_detected} changes, {len(urls_to_remove)} removed")
-<<<<<<< HEAD
-
-# AUTH MIDDLEWARE
-async def auth_middleware(update: Update, context: ContextTypes.DEFAULT_TYPE):
-    user_id = update.effective_chat.id
-    print(f"📨 Message from chat ID: {user_id}")
-    print(f"📨 Expected chat ID: {CHAT_ID}")
-    print(f"📨 Match: {user_id == CHAT_ID}")
-    
-    if user_id != CHAT_ID:
-        print(f"🚫 Unauthorized access from chat ID: {user_id}")
-        await update.message.reply_text(f"🚫 Unauthorized access! Your chat ID: {user_id}")
-        raise ApplicationHandlerStop
-    else:
-        print(f"✅ Authorized access from chat ID: {user_id}")
-
-# COMMAND HANDLERS
+            print(f"⚠️ Error processing {url}: {str(e)}")
+            
+    print(f"✅ Checked {len(monitored_urls)} URLs")
+
+# Command handlers
 async def start(update: Update, context: ContextTypes.DEFAULT_TYPE):
-    print("📨 /start command received!")
-=======
-
-# Command handlers
-async def auth_middleware(update: Update, context: ContextTypes.DEFAULT_TYPE):
-    user_id = update.effective_chat.id
-    print(f"🚨 EMERGENCY LOG: Message received from chat ID: {user_id}")
-    print(f"🚨 EMERGENCY LOG: Message text: {update.message.text if update.message else 'No text'}")
-    print(f"🚨 EMERGENCY LOG: Expected chat ID: {CHAT_ID}")
-    print(f"🚨 EMERGENCY LOG: Match: {user_id == CHAT_ID}")
-    
-    if user_id != CHAT_ID:
-        print(f"🚫 Unauthorized access from chat ID: {user_id}")
-        await update.message.reply_text(f"🚫 Unauthorized access! Your chat ID: {user_id}")
-        raise ApplicationHandlerStop
-    else:
-        print(f"✅ Authorized access from chat ID: {user_id}")
-
-async def start(update: Update, context: ContextTypes.DEFAULT_TYPE):
-    print("🚨 EMERGENCY LOG: /start command received!")
->>>>>>> 30ad1a1a
     await update.message.reply_text(
         "🚀 Memory-Optimized Zealy Monitoring Bot\n\n"
         "Commands:\n"
@@ -1305,261 +380,35 @@
         "/status - Show monitoring statistics\n"
         "/debug <number> - Debug URL content\n"
         "/purge - Remove all URLs\n"
-<<<<<<< HEAD
-        f"\nMax URLs: {MAX_URLS}\n"
-        f"Check interval: {CHECK_INTERVAL}s\n"
-        "Memory optimized for low-resource environments!"
+        f"Max URLs: {MAX_URLS}"
     )
-
-async def add_url(update: Update, context: ContextTypes.DEFAULT_TYPE):
-    print("📨 /add command received!")
-    
-    if len(monitored_urls) >= MAX_URLS:
-        await update.message.reply_text(f"❌ Maximum URLs limit ({MAX_URLS}) reached")
-        return
-    
-    if not context.args or not context.args[0]:
-        await update.message.reply_text("❌ Usage: /add <zealy-url>")
-        return
-    
-    url = context.args[0].lower()
-    print(f"📥 Attempting to add URL: {url}")
-    
-    if not re.match(r'^https://(www\.)?zealy\.io/cw/[\w/-]+', url):
-        await update.message.reply_text("❌ Invalid Zealy URL format")
-        return
-    
-    if url in monitored_urls:
-        await update.message.reply_text("ℹ️ URL already monitored")
-        return
-    
-    processing_msg = await update.message.reply_text("⏳ Verifying URL...")
-    
-    try:
-        loop = asyncio.get_event_loop()
-        print(f"🔄 Getting initial hash for {url}")
-        initial_hash, response_time, error, content_sample = await loop.run_in_executor(
-            None, get_content_hash_fast, url, False
-        )
-        
-        if not initial_hash:
-            await processing_msg.edit_text(f"❌ Failed to verify URL: {error}")
-            return
-        
-        monitored_urls[url] = URLData(
-            hash=initial_hash,
-            last_notified=0,
-            last_checked=time.time(),
-            failures=0,
-            consecutive_successes=1,
-            check_count=1,
-            avg_response_time=response_time
-        )
-        
-        print(f"✅ URL added successfully: {url}")
-        await processing_msg.edit_text(
-            f"✅ Added: {url}\n"
-            f"📊 Now monitoring: {len(monitored_urls)}/{MAX_URLS}\n"
-            f"⚡ Initial response: {response_time:.2f}s"
-        )
-        
-    except Exception as e:
-        print(f"❌ Error while getting initial hash: {str(e)}")
-        try:
-            await processing_msg.edit_text(f"❌ Failed to add URL: {str(e)}")
-        except:
-            print(f"❌ Could not edit message: {str(e)}")
-=======
-        "/status - Show monitoring statistics\n"
-        "/debug <number> - Debug URL content\n"
-        "/sensitivity - View filter settings\n"
-        f"Max URLs: {MAX_URLS} (optimized for 512MB RAM)\n"
-        f"Check interval: {CHECK_INTERVAL}s\n"
-        f"Concurrent checks: {MAX_CONCURRENT_CHECKS} (sequential for memory)\n\n"
-        "💾 Optimized for low memory environments!"
-    )
-
-async def status(update: Update, context: ContextTypes.DEFAULT_TYPE):
-    if not monitored_urls:
-        await update.message.reply_text("📊 No URLs being monitored")
-        return
-    
-    status_lines = ["📊 Memory-Optimized Monitoring Statistics:\n"]
-    
-    for url, data in monitored_urls.items():
-        status_lines.append(
-            f"🔗 {url[:50]}...\n"
-            f"   ✅ Checks: {data.check_count} | Failures: {data.failures}\n"
-            f"   ⚡ Avg time: {data.avg_response_time:.2f}s\n"
-            f"   🕐 Last: {time.time() - data.last_checked:.0f}s ago"
-        )
-        
-        if data.last_error:
-            status_lines.append(f"   ❌ Error: {data.last_error[:30]}...")
-        
-        status_lines.append("")
-    
-    # Add adaptive driver status
-    if driver_pool:
-        if driver_pool.use_fresh_drivers:
-            status_lines.append("🔧 Driver mode: FRESH (adaptive - session issues detected)")
-            status_lines.append(f"⚠️ Session failures: {driver_pool.session_failures_count}")
-        else:
-            status_lines.append(f"🔧 Driver pool: {driver_pool.available_drivers.qsize()}/{driver_pool.pool_size} available")
-            status_lines.append(f"📊 Session failures: {driver_pool.session_failures_count}")
-            
-    status_lines.append(f"💾 Memory limit: {256 if IS_RENDER else 512}MB heap")
-    status_lines.append(f"🔄 Monitoring: {'✅ Active' if is_monitoring else '❌ Stopped'}")
-    
-    message = "\n".join(status_lines)[:4000]
-    await update.message.reply_text(message)
-
-async def debug_url(update: Update, context: ContextTypes.DEFAULT_TYPE):
-    """Debug command to see what content is being monitored for a URL"""
-    # Check if update and message exist
-    if not update or not update.message:
-        print("❌ Invalid update or missing message in debug_url")
-        return
-        
-    if update.effective_chat.id != CHAT_ID:
-        return
-    
-    if not context.args or not context.args[0]:
-        await update.message.reply_text("❌ Usage: /debug <number>\nUse /list to see URL numbers")
-        return
-    
-    try:
-        url_index = int(context.args[0]) - 1
-        url_list = list(monitored_urls.keys())
-        
-        if url_index < 0 or url_index >= len(url_list):
-            await update.message.reply_text(f"❌ Invalid number. Use a number between 1 and {len(url_list)}")
-            return
-        
-        url = url_list[url_index]
-        processing_msg = await update.message.reply_text(f"🔍 Debugging content for: {url}")
-        
-        # Get content in debug mode
-        loop = asyncio.get_event_loop()
-        hash_result, response_time, error, content_sample = await loop.run_in_executor(
-            None, get_content_hash_fast, url, True  # Debug mode ON
-        )
-        
-        if hash_result:
-            current_data = monitored_urls[url]
-            debug_info = [
-                f"🔍 Debug Info for URL #{url_index + 1}:",
-                f"📄 Current hash: {current_data.hash[:12]}...",
-                f"📄 New hash: {hash_result[:12]}...",
-                f"🔄 Hashes match: {'✅ Yes' if current_data.hash == hash_result else '❌ No - CHANGE DETECTED!'}",
-                f"⚡ Response time: {response_time:.2f}s",
-                f"📊 Check count: {current_data.check_count}",
-                f"❌ Failures: {current_data.failures}",
-                f"💾 Memory mode: {'Fresh drivers' if driver_pool.use_fresh_drivers else 'Pooled drivers'}",
-                "",
-                "📝 Content sample (first 400 chars):",
-                f"```{content_sample[:400] if content_sample else 'No sample available'}```"
-            ]
-            
-            debug_message = "\n".join(debug_info)
-            await processing_msg.edit_text(debug_message[:4000])
-        else:
-            await processing_msg.edit_text(f"❌ Failed to get content: {error}")
-            
-    except ValueError:
-        await update.message.reply_text("❌ Please provide a valid number")
-    except Exception as e:
-        try:
-            await update.message.reply_text(f"❌ Debug error: {str(e)}")
-        except:
-            print(f"❌ Could not send debug error message: {str(e)}")
-
-async def sensitivity(update: Update, context: ContextTypes.DEFAULT_TYPE):
-    """Adjust monitoring sensitivity"""
-    if update.effective_chat.id != CHAT_ID:
-        return
-    
-    help_text = [
-        "🎛️ Memory-Optimized Sensitivity Settings:",
-        "",
-        "Current filters remove:",
-        "✅ Timestamps and dates",
-        "✅ XP and point counters", 
-        "✅ View counts and engagement",
-        "✅ Online user counts",
-        "✅ Progress indicators",
-        "✅ Rank positions",
-        "✅ Session IDs and tokens",
-        "✅ Loading states",
-        "",
-        "Memory optimizations:",
-        f"💾 Max URLs: {MAX_URLS} (reduced for 512MB RAM)",
-        f"💾 Sequential processing (no parallel checks)",
-        f"💾 Heap limit: {256 if IS_RENDER else 512}MB",
-        f"💾 Reduced timeouts and retries",
-        "",
-        "If you're still getting false positives:",
-        "1. Use /debug <number> to see what content is changing",
-        "2. Consider reducing monitored URLs further",
-        "3. The bot auto-switches to fresh drivers when needed"
-    ]
-    
-    await update.message.reply_text("\n".join(help_text))
->>>>>>> 30ad1a1a
 
 async def list_urls(update: Update, context: ContextTypes.DEFAULT_TYPE):
     if not monitored_urls:
         await update.message.reply_text("📋 No URLs monitored")
         return
-    
-    message_lines = ["📋 Monitored URLs:\n"]
-    for idx, (url, data) in enumerate(monitored_urls.items(), 1):
-        status = "✅" if data.failures == 0 else f"⚠️({data.failures})"
-        message_lines.append(f"{idx}. {status} {url}")
-    
-<<<<<<< HEAD
-    message_lines.append(f"\n📊 Using {len(monitored_urls)}/{MAX_URLS} slots")
-=======
-    message_lines.append(f"\n💾 Using {len(monitored_urls)}/{MAX_URLS} slots (512MB optimized)")
->>>>>>> 30ad1a1a
-    message = "\n".join(message_lines)[:4000]
-    await update.message.reply_text(message)
+    message = ["📋 Monitored URLs:"] + [f"{idx}. {url}" for idx, url in enumerate(monitored_urls.keys(), 1)]
+    await update.message.reply_text("\n".join(message)[:4000])
 
 async def remove_url(update: Update, context: ContextTypes.DEFAULT_TYPE):
-<<<<<<< HEAD
-=======
-    # Check if update and message exist
-    if not update or not update.message:
-        print("❌ Invalid update or missing message in remove_url")
-        return
-        
     if update.effective_chat.id != CHAT_ID:
         return
     
->>>>>>> 30ad1a1a
     if not monitored_urls:
         await update.message.reply_text("❌ No URLs to remove")
         return
-    
-    if not context.args or not context.args[0]:
-        await update.message.reply_text("❌ Usage: /remove <number>\nUse /list to see URL numbers")
-        return
-    
+        
     try:
-<<<<<<< HEAD
-        url_index = int(context.args[0]) - 1
-=======
         if not context.args or not context.args[0]:
             await update.message.reply_text("❌ Usage: /remove <number>\nUse /list to see URL numbers")
             return
             
         try:
-            url_index = int(context.args[0]) - 1
+            url_index = int(context.args[0]) - 1  # Convert to 0-based index
         except ValueError:
             await update.message.reply_text("❌ Please provide a valid number")
             return
             
->>>>>>> 30ad1a1a
         url_list = list(monitored_urls.keys())
         
         if url_index < 0 or url_index >= len(url_list):
@@ -1583,103 +432,16 @@
         except:
             print(f"❌ Could not send error message: {str(e)}")
 
-<<<<<<< HEAD
-async def status(update: Update, context: ContextTypes.DEFAULT_TYPE):
-    if not monitored_urls:
-        await update.message.reply_text("📊 No URLs being monitored")
-        return
-    
-    status_lines = ["📊 Monitoring Statistics:\n"]
-    
-    for url, data in monitored_urls.items():
-        status_lines.append(
-            f"🔗 {url[:50]}...\n"
-            f"   ✅ Checks: {data.check_count} | Failures: {data.failures}\n"
-            f"   ⚡ Avg time: {data.avg_response_time:.2f}s\n"
-            f"   🕐 Last: {time.time() - data.last_checked:.0f}s ago"
-        )
-        
-        if data.last_error:
-            status_lines.append(f"   ❌ Error: {data.last_error[:30]}...")
-=======
 async def add_url(update: Update, context: ContextTypes.DEFAULT_TYPE):
-    print("🚨 EMERGENCY LOG: /add command received!")
-    # Check if update and message exist
-    if not update or not update.message:
-        print("❌ Invalid update or missing message in add_url")
-        return
-    
-    print(f"🔍 ADD_URL: Received request from chat ID: {update.effective_chat.id}")
-    print(f"🔍 ADD_URL: Expected chat ID: {CHAT_ID}")
-    print(f"🔍 ADD_URL: Auth check: {update.effective_chat.id == CHAT_ID}")
-    print(f"🔍 ADD_URL: Context args: {context.args}")
-    
     if update.effective_chat.id != CHAT_ID:
-        print(f"🚫 ADD_URL: Unauthorized access from {update.effective_chat.id}")
         return
     
     if len(monitored_urls) >= MAX_URLS:
-        await update.message.reply_text(f"❌ Maximum URLs limit ({MAX_URLS}) reached\n💾 This limit is optimized for 512MB RAM")
-        return
->>>>>>> 30ad1a1a
-        
-        status_lines.append("")
-    
-    status_lines.append(f"🔄 Monitoring: {'✅ Active' if is_monitoring else '❌ Stopped'}")
-    status_lines.append(f"💾 Memory optimized for low-resource environments")
-    
-    message = "\n".join(status_lines)[:4000]
-    await update.message.reply_text(message)
-
-async def debug_url(update: Update, context: ContextTypes.DEFAULT_TYPE):
-    """Debug command to see what content is being monitored for a URL"""
-    if not context.args or not context.args[0]:
-        await update.message.reply_text("❌ Usage: /debug <number>\nUse /list to see URL numbers")
+        await update.message.reply_text(f"❌ Maximum URLs limit ({MAX_URLS}) reached")
         return
     
     try:
-<<<<<<< HEAD
-        url_index = int(context.args[0]) - 1
-        url_list = list(monitored_urls.keys())
-        
-        if url_index < 0 or url_index >= len(url_list):
-            await update.message.reply_text(f"❌ Invalid number. Use a number between 1 and {len(url_list)}")
-            return
-        
-        url = url_list[url_index]
-        processing_msg = await update.message.reply_text(f"🔍 Debugging content for: {url}")
-        
-        # Get content in debug mode
-        loop = asyncio.get_event_loop()
-        hash_result, response_time, error, content_sample = await loop.run_in_executor(
-            None, get_content_hash_fast, url, True  # Debug mode ON
-        )
-        
-        if hash_result:
-            current_data = monitored_urls[url]
-            debug_info = [
-                f"🔍 Debug Info for URL #{url_index + 1}:",
-                f"📄 Current hash: {current_data.hash[:12]}...",
-                f"📄 New hash: {hash_result[:12]}...",
-                f"🔄 Hashes match: {'✅ Yes' if current_data.hash == hash_result else '❌ No - CHANGE DETECTED!'}",
-                f"⚡ Response time: {response_time:.2f}s",
-                f"📊 Check count: {current_data.check_count}",
-                f"❌ Failures: {current_data.failures}",
-                "",
-                "📝 Content sample (first 400 chars):",
-                f"```{content_sample[:400] if content_sample else 'No sample available'}```"
-            ]
-            
-            debug_message = "\n".join(debug_info)
-            await processing_msg.edit_text(debug_message[:4000])
-        else:
-            await processing_msg.edit_text(f"❌ Failed to get content: {error}")
-            
-    except ValueError:
-        await update.message.reply_text("❌ Please provide a valid number")
-    except Exception as e:
-        await update.message.reply_text(f"❌ Debug error: {str(e)}")
-=======
+        # Check if args exist
         if not context.args or not context.args[0]:
             await update.message.reply_text("❌ Usage: /add <zealy-url>")
             return
@@ -1687,67 +449,51 @@
         url = context.args[0].lower()
         print(f"📥 Attempting to add URL: {url}")
         
-        if not re.match(r'^https://(www\.)?zealy\.io/cw/[\w/-]+', url):
+        # Validate URL format
+        if not re.match(r'^https://(www\.)?zealy\.io/cw/[\w/-]+$', url):
             await update.message.reply_text("❌ Invalid Zealy URL format")
             return
             
+        # Check if already monitoring
         if url in monitored_urls:
             await update.message.reply_text("ℹ️ URL already monitored")
             return
             
-        processing_msg = await update.message.reply_text("⏳ Verifying URL (memory-optimized mode)...")
-        
-        try:
-            # Use the fast hash function
+        # Show processing message
+        processing_msg = await update.message.reply_text("⏳ Verifying URL...")
+        
+        # Get initial hash in a separate thread or process
+        try:
             loop = asyncio.get_event_loop()
             print(f"🔄 Getting initial hash for {url}")
-            initial_hash, response_time, error, content_sample = await loop.run_in_executor(
-                None, get_content_hash_fast, url, False
-            )
+            initial_hash = await loop.run_in_executor(None, get_content_hash, url)
             
             if not initial_hash:
-                await processing_msg.edit_text(f"❌ Failed to verify URL: {error}")
+                await processing_msg.edit_text("❌ Failed to verify URL content. Check console for details.")
                 return
                 
-            # Add to monitored URLs with enhanced data structure
-            monitored_urls[url] = URLData(
-                hash=initial_hash,
-                last_notified=0,
-                last_checked=time.time(),
-                failures=0,
-                consecutive_successes=1,
-                check_count=1,
-                avg_response_time=response_time
-            )
+            # Add to monitored URLs
+            monitored_urls[url] = {
+                'hash': initial_hash,
+                'last_notified': 0,
+                'last_checked': time.time(),
+                'failures': 0
+            }
             
             print(f"✅ URL added successfully: {url}")
             await processing_msg.edit_text(
-                f"✅ Added: {url}\n"
-                f"📊 Now monitoring: {len(monitored_urls)}/{MAX_URLS}\n"
-                f"⚡ Initial response: {response_time:.2f}s\n"
-                f"💾 Memory optimized for 512MB RAM"
+                f"✅ Added: {url}\n📊 Now monitoring: {len(monitored_urls)}/{MAX_URLS}"
             )
             
         except Exception as e:
             print(f"❌ Error while getting initial hash: {str(e)}")
-            if processing_msg:
-                try:
-                    await processing_msg.edit_text(f"❌ Failed to add URL: {str(e)}")
-                except:
-                    print(f"❌ Could not edit message: {str(e)}")
+            await processing_msg.edit_text(f"❌ Failed to add URL: {str(e)}")
             
     except IndexError:
-        try:
-            await update.message.reply_text("❌ Usage: /add <zealy-url>")
-        except:
-            print("❌ Could not send usage message")
+        await update.message.reply_text("❌ Usage: /add <zealy-url>")
     except Exception as e:
         print(f"⚠️ Error in add_url: {str(e)}")
-        try:
-            await update.message.reply_text(f"❌ Internal server error: {str(e)}")
-        except:
-            print(f"❌ Could not send error message: {str(e)}")
->>>>>>> 30ad1a1a
+        await update.message.reply_text(f"❌ Internal server error: {str(e)}")
 
 async def run_monitoring(update: Update, context: ContextTypes.DEFAULT_TYPE):
     global is_monitoring
@@ -1762,32 +508,12 @@
     
     try:
         is_monitoring = True
-<<<<<<< HEAD
-        monitor_task = asyncio.create_task(start_monitoring(context.application.bot))
+        # Create monitoring task
+        monitor_task = asyncio.create_task(start_monitoring(context.application))
+        # Store task in context for reference
         context.chat_data['monitor_task'] = monitor_task
-        
-        await update.message.reply_text(
-            f"✅ Monitoring started!\n"
-            f"🔍 Checking {len(monitored_urls)} URLs every {CHECK_INTERVAL}s\n"
-            f"💾 Sequential processing (memory optimized)"
-        )
-        print("✅ Monitoring tasks created and started")
-        
-=======
-        monitor_task = asyncio.create_task(start_monitoring(context.application))
-        notification_task = asyncio.create_task(process_notification_queue(context.application.bot))
-        
-        context.chat_data['monitor_task'] = monitor_task
-        context.chat_data['notification_task'] = notification_task
-        
-        await update.message.reply_text(
-            f"✅ Memory-optimized monitoring started!\n"
-            f"🔍 Checking {len(monitored_urls)} URLs every {CHECK_INTERVAL}s\n"
-            f"💾 Sequential processing for 512MB RAM\n"
-            f"⚡ Heap limit: {256 if IS_RENDER else 512}MB"
-        )
-        print("✅ Memory-optimized monitoring tasks created and started")
->>>>>>> 30ad1a1a
+        await update.message.reply_text("✅ Monitoring started!")
+        print("✅ Monitoring task created and started")
     except Exception as e:
         is_monitoring = False
         await update.message.reply_text(f"❌ Failed to start monitoring: {str(e)}")
@@ -1797,26 +523,14 @@
     global is_monitoring
     is_monitoring = False
     
-<<<<<<< HEAD
-    # Cancel monitoring task
+    # Try to cancel the task if it exists
     if 'monitor_task' in context.chat_data:
         try:
             context.chat_data['monitor_task'].cancel()
             del context.chat_data['monitor_task']
-            print("🛑 Monitor task cancelled")
+            print("🛑 Monitoring task cancelled")
         except Exception as e:
-            print(f"⚠️ Error cancelling monitor task: {str(e)}")
-=======
-    # Cancel tasks
-    for task_name in ['monitor_task', 'notification_task']:
-        if task_name in context.chat_data:
-            try:
-                context.chat_data[task_name].cancel()
-                del context.chat_data[task_name]
-                print(f"🛑 {task_name} cancelled")
-            except Exception as e:
-                print(f"⚠️ Error cancelling {task_name}: {str(e)}")
->>>>>>> 30ad1a1a
+            print(f"⚠️ Error cancelling task: {str(e)}")
     
     await update.message.reply_text("🛑 Memory-optimized monitoring stopped")
 
@@ -1824,35 +538,20 @@
     global monitored_urls
     count = len(monitored_urls)
     monitored_urls.clear()
-<<<<<<< HEAD
-    await update.message.reply_text(f"✅ All {count} URLs purged!")
-=======
-    await update.message.reply_text(f"✅ All {count} URLs purged!\n💾 Memory fully freed!")
->>>>>>> 30ad1a1a
+    await update.message.reply_text("✅ All URLs purged!")
 
 async def start_monitoring(bot):
     """Main monitoring loop"""
     global is_monitoring
-<<<<<<< HEAD
+    bot = application.bot
     await send_notification(bot, "🔔 Monitoring started!")
     print("🔍 Entering monitoring loop")
-=======
-    bot = application.bot
-    await send_notification(bot, "🔔 Memory-optimized monitoring started! (512MB RAM)", priority=True)
-    print("🔍 Entering memory-optimized monitoring loop")
->>>>>>> 30ad1a1a
     
     while is_monitoring:
         try:
             print(f"🔄 Running sequential URL check cycle - {len(monitored_urls)} URLs")
             start_time = time.time()
-            
-<<<<<<< HEAD
-            await check_urls_sequential(bot)
-=======
-            await check_urls_parallel(bot)  # Sequential processing despite the name
->>>>>>> 30ad1a1a
-            
+            await check_urls(bot)
             elapsed = time.time() - start_time
             wait_time = max(CHECK_INTERVAL - elapsed, 2)
             print(f"✓ Sequential check complete in {elapsed:.2f}s, waiting {wait_time:.2f}s")
@@ -1865,11 +564,8 @@
         except Exception as e:
             print(f"🚨 Monitoring error: {str(e)}")
             print(traceback.format_exc())
-<<<<<<< HEAD
-            await asyncio.sleep(10)
-=======
-            await asyncio.sleep(10)  # Shorter error recovery time
->>>>>>> 30ad1a1a
+            # Add a shorter sleep on error to prevent rapid failure loops
+            await asyncio.sleep(30)
     
     print("👋 Exiting memory-optimized monitoring loop")
     await send_notification(bot, "🔴 Memory-optimized monitoring stopped!", priority=True)
@@ -1879,50 +575,20 @@
     try:
         global CHROME_PATH, CHROMEDRIVER_PATH, driver_pool
         
-        print(f"🚀 Starting memory-optimized bot (512MB RAM) at {datetime.now()}")
-        print(f"🚨 EMERGENCY CHECK: Script is running!")
-        print(f"🚨 EMERGENCY CHECK: Current working directory: {os.getcwd()}")
-        print(f"🚨 EMERGENCY CHECK: Python version: {sys.version}")
-        
-<<<<<<< HEAD
         print(f"🚀 Starting bot at {datetime.now()}")
-=======
         kill_previous_instances()
 
->>>>>>> 30ad1a1a
+        # Debug environment info
         print(f"🌍 Operating System: {platform.system()}")
         print(f"🌍 Running on Render: {IS_RENDER}")
         print(f"💾 Chrome path: {CHROME_PATH}")
         print(f"💾 Chromedriver path: {CHROMEDRIVER_PATH}")
-<<<<<<< HEAD
-        print(f"💾 Memory optimization enabled")
-        
-        # Kill previous instances
-        kill_previous_instances()
-=======
-        print(f"⚡ Max concurrent checks: {MAX_CONCURRENT_CHECKS} (sequential)")
-        print(f"🔧 Driver pool size: {DRIVER_POOL_SIZE}")
-        print(f"💾 Memory optimization: {256 if IS_RENDER else 512}MB heap limit")
-        print("🔴 JavaScript: ENABLED (required for Zealy)")
->>>>>>> 30ad1a1a
         
         if not IS_RENDER:
             print(f"📂 Chrome exists: {os.path.exists(CHROME_PATH)}")
             print(f"📂 Chromedriver exists: {os.path.exists(CHROMEDRIVER_PATH)}")
             
-<<<<<<< HEAD
-            # Try to find Chrome if not at expected path
-            if not os.path.exists(CHROME_PATH) and platform.system() == "Windows":
-                chrome_possible_paths = [
-                    r"C:\Program Files\Google\Chrome\Application\chrome.exe",
-                    r"C:\Program Files (x86)\Google\Chrome\Application\chrome.exe"
-                ]
-                for path in chrome_possible_paths:
-                    if os.path.exists(path):
-                        print(f"✅ Found Chrome at: {path}")
-                        CHROME_PATH = path
-                        break
-=======
+            # Try to find Chrome and Chromedriver if not at expected locations
             chrome_path_to_use = CHROME_PATH
             chromedriver_path_to_use = CHROMEDRIVER_PATH
             
@@ -1937,71 +603,35 @@
                             print(f"✅ Found Chrome at: {path}")
                             chrome_path_to_use = path
                             break
->>>>>>> 30ad1a1a
             
             # Try to find ChromeDriver if not at expected path
             if not os.path.exists(CHROMEDRIVER_PATH):
                 chromedriver_in_path = shutil.which('chromedriver')
                 if chromedriver_in_path:
                     print(f"✅ Found Chromedriver in PATH: {chromedriver_in_path}")
-<<<<<<< HEAD
-                    CHROMEDRIVER_PATH = chromedriver_in_path
-        
-        # Set event loop policy for Windows
-        if sys.platform == "win32":
-            asyncio.set_event_loop_policy(asyncio.WindowsSelectorEventLoopPolicy())
-
-        print("🔧 Creating Telegram application...")
-        print(f"🤖 Bot token (first 10 chars): {TELEGRAM_BOT_TOKEN[:10]}...")
-        print(f"💬 Target chat ID: {CHAT_ID}")
-        
-        # Create Telegram application
-        application = (
-            Application.builder()
-            .token(TELEGRAM_BOT_TOKEN)
-            .concurrent_updates(True)
-            .build()
-        )
-        
-        print("✅ Telegram application created successfully")
-        
-        # Add auth middleware first
-=======
                     chromedriver_path_to_use = chromedriver_in_path
                     
+            # Update global variables with found paths
             if chrome_path_to_use != CHROME_PATH or chromedriver_path_to_use != CHROMEDRIVER_PATH:
                 CHROME_PATH = chrome_path_to_use
                 CHROMEDRIVER_PATH = chromedriver_path_to_use
                 print(f"📌 Using Chrome at: {CHROME_PATH}")
                 print(f"📌 Using Chromedriver at: {CHROMEDRIVER_PATH}")
         
-        # Initialize driver pool after paths are set
-        print("🔧 Initializing memory-optimized driver pool...")
-        driver_pool = DriverPool()
-        
+        executor = concurrent.futures.ThreadPoolExecutor(max_workers=2)
         if sys.platform == "win32":
             asyncio.set_event_loop_policy(asyncio.WindowsSelectorEventLoopPolicy())
 
         print("Creating Telegram application...")
-        print(f"🤖 Bot token (first 10 chars): {TELEGRAM_BOT_TOKEN[:10]}...")
-        print(f"💬 Target chat ID: {CHAT_ID}")
-        
-        # Test if we can create the application
-        try:
-            application = (
-                Application.builder()
-                .token(TELEGRAM_BOT_TOKEN)
-                .concurrent_updates(True)
-                .post_init(lambda app: app.bot.delete_webhook(drop_pending_updates=True))
-                .build()
-            )
-            print("✅ Telegram application created successfully")
-        except Exception as e:
-            print(f"❌ Failed to create Telegram application: {e}")
-            raise
+        application = (
+            Application.builder()
+            .token(TELEGRAM_BOT_TOKEN)
+            .concurrent_updates(True)
+            .post_init(lambda app: app.bot.delete_webhook(drop_pending_updates=True))
+            .build()
+        )
 
         print("Adding handlers...")
->>>>>>> 30ad1a1a
         application.add_handler(MessageHandler(filters.ALL, auth_middleware), group=-1)
         
         # Add command handlers
@@ -2012,35 +642,14 @@
             CommandHandler("list", list_urls),
             CommandHandler("run", run_monitoring),
             CommandHandler("stop", stop_monitoring),
-            CommandHandler("purge", purge_urls),
-            CommandHandler("status", status),
-<<<<<<< HEAD
-            CommandHandler("debug", debug_url)
-=======
-            CommandHandler("debug", debug_url),
-            CommandHandler("sensitivity", sensitivity)
->>>>>>> 30ad1a1a
+            CommandHandler("purge", purge_urls)
         ]
         
         for handler in handlers:
             application.add_handler(handler)
-        
-        print("✅ All handlers added")
-
-        print("🚀 Starting polling...")
-        print(f"📡 Bot will respond to chat ID: {CHAT_ID}")
-        print("✅ Bot is ready! Send /start to test.")
-        
-<<<<<<< HEAD
-        # Start polling with proper cleanup
-        application.run_polling(drop_pending_updates=True)
-=======
-        # Remove the async bot test that was breaking the code
-        print("🧪 Bot connection will be tested when polling starts...")
-        
+
+        print("Starting polling...")
         application.run_polling()
->>>>>>> 30ad1a1a
-        
     except KeyboardInterrupt:
         print("\n🛑 Graceful shutdown requested")
     except Exception as e:
@@ -2049,37 +658,17 @@
         if not IS_RENDER:
             input("Press Enter to exit...")
     finally:
-<<<<<<< HEAD
-        print("🧹 Cleanup complete")
+        try:
+            executor.shutdown()
+        except:
+            pass
+        print("🧹 Cleaning up...")
 
 if __name__ == "__main__":
-    print("🚀 Starting Zealy monitoring bot...")
-=======
-        print("🧹 Cleaning up driver pool...")
-        if driver_pool:
-            driver_pool.cleanup()
-        print("🧹 Cleanup complete")
-
-if __name__ == "__main__":
-    print("Memory-optimized script starting (512MB RAM)...")
->>>>>>> 30ad1a1a
+    print("Script starting...")
     try:
         main()
     except Exception as e:
         print(f"❌ CRITICAL ERROR in __main__: {str(e)}")
         print(traceback.format_exc())
-<<<<<<< HEAD
-        if not IS_RENDER:
-            input("Press Enter to exit...")
-    finally:
-        print("👋 Bot shutdown complete")
-=======
-        input("Press Enter to exit...")
-    finally:
-        # Final cleanup
-        try:
-            if 'driver_pool' in globals() and driver_pool:
-                driver_pool.cleanup()
-        except:
-            pass
->>>>>>> 30ad1a1a
+        input("Press Enter to exit...")